robot          icubGazeboSim
urdf           model.urdf
#[WBI-TOOLBOX_OPTIONS]
localName      simulink
worldRefFrame  l_sole
robot_fixed    true
wbi_id_list    ROBOT_DYNAMIC_MODEL_JOINTS

#Original information extracted from http://eris.liralab.it/wiki/ICub_joints
#Every "actuated" joint in the wbi is mapped to an axes of a yarp controlboard
#torso
#left_leg
#right_leg

#joints
#IMU
#FTS
[WBI_YARP_JOINTS]
torso_yaw        = (torso,0)
torso_roll       = (torso,1)
torso_pitch      = (torso,2)
l_hip_pitch      = (left_leg,0)
l_hip_roll       = (left_leg,1)
l_hip_yaw        = (left_leg,2)
l_knee           = (left_leg,3)
l_ankle_pitch    = (left_leg,4)
l_ankle_roll     = (left_leg,5)
r_hip_pitch      = (right_leg,0)
r_hip_roll       = (right_leg,1)
r_hip_yaw        = (right_leg,2)
r_knee           = (right_leg,3)
r_ankle_pitch    = (right_leg,4)
r_ankle_roll     = (right_leg,5)
l_shoulder_pitch = (left_arm,0)
l_shoulder_roll  = (left_arm,1)
l_shoulder_yaw   = (left_arm,2)
l_elbow          = (left_arm,3)
l_wrist_pitch    = (left_arm,4)
r_shoulder_pitch = (right_arm,0)
r_shoulder_roll  = (right_arm,1)
r_shoulder_yaw   = (right_arm,2)
r_elbow          = (right_arm,3)
r_wrist_pitch    = (right_arm,4)

[WBI_YARP_IMU_PORTS]
imu_frame /inertial

[WBI_YARP_FT_PORTS]
l_leg_ft_sensor /left_leg/analog:o
l_foot_ft_sensor /left_foot/analog:o
r_leg_ft_sensor /right_leg/analog:o
r_foot_ft_sensor /right_foot/analog:o

[WBI_ID_LISTS]
<<<<<<< HEAD
# Joint lists
ROBOT_LEFT_ARM_JOINTS = (l_shoulder_pitch, l_shoulder_roll, l_shoulder_yaw, l_elbow, l_wrist_pitch)
ROBOT_RIGHT_ARM_JOINTS = (r_shoulder_pitch, r_shoulder_roll, r_shoulder_yaw, r_elbow, r_wrist_pitch)
ROBOT_TORSO_JOINTS = (torso_pitch,torso_roll,torso_yaw)
ROBOT_LEFT_LEG_JOINTS = (l_hip_pitch,l_hip_roll,l_hip_yaw,l_knee,l_ankle_pitch,l_ankle_roll)
ROBOT_RIGHT_LEG_JOINTS = (r_hip_pitch,r_hip_roll,r_hip_yaw,r_knee,r_ankle_pitch,r_ankle_roll)
ROBOT_TORSO_LEGS = (ROBOT_TORSO_JOINTS,ROBOT_LEFT_LEG_JOINTS,ROBOT_RIGHT_LEG_JOINTS)
ROBOT_DYNAMIC_MODEL_JOINTS = (ROBOT_TORSO_LEGS, ROBOT_LEFT_ARM_JOINTS, ROBOT_RIGHT_ARM_JOINTS)
ROBOT_MAIN_JOINTS = (ROBOT_TORSO_LEGS, ROBOT_LEFT_ARM_JOINTS, ROBOT_RIGHT_ARM_JOINTS)
ROBOT_TORQUE_CONTROL_JOINTS = (ROBOT_TORSO_LEGS, ROBOT_LEFT_ARM_JOINTS, ROBOT_RIGHT_ARM_JOINTS)

ROBOT_WBI_TOOLBOX_JOINTS = (ROBOT_TORQUE_CONTROL_JOINTS)

# IMU lists
ROBOT_MAIN_IMUS = (imu_frame)

# FT sensors lists
ROBOT_LEFT_LEG_FTS = (l_leg_ft_sensor,l_foot_ft_sensor)
ROBOT_RIGHT_LEG_FTS = (r_leg_ft_sensor,r_foot_ft_sensor)

ROBOT_MAIN_FTS = (ROBOT_LEFT_LEG_FTS,ROBOT_RIGHT_LEG_FTS)
=======
ROBOT_LEFT_ARM_JOINTS       = (l_shoulder_pitch, l_shoulder_roll, l_shoulder_yaw, l_elbow, l_wrist_pitch)
ROBOT_RIGHT_ARM_JOINTS      = (r_shoulder_pitch, r_shoulder_roll, r_shoulder_yaw, r_elbow, r_wrist_pitch)
ROBOT_TORSO_JOINTS          = (torso_pitch,torso_roll,torso_yaw)
ROBOT_LEFT_LEG_JOINTS       = (l_hip_pitch,l_hip_roll,l_hip_yaw,l_knee,l_ankle_pitch,l_ankle_roll)
ROBOT_RIGHT_LEG_JOINTS      = (r_hip_pitch,r_hip_roll,r_hip_yaw,r_knee,r_ankle_pitch,r_ankle_roll)
ROBOT_TORSO_LEGS            = (ROBOT_TORSO_JOINTS, ROBOT_LEFT_LEG_JOINTS, ROBOT_RIGHT_LEG_JOINTS)
ROBOT_DYNAMIC_MODEL_JOINTS  = (ROBOT_TORSO_JOINTS, ROBOT_LEFT_ARM_JOINTS, ROBOT_RIGHT_ARM_JOINTS, ROBOT_LEFT_LEG_JOINTS, ROBOT_RIGHT_LEG_JOINTS)
ROBOT_MAIN_JOINTS           = (ROBOT_TORSO_LEGS, ROBOT_LEFT_ARM_JOINTS, ROBOT_RIGHT_ARM_JOINTS)
ROBOT_TORQUE_CONTROL_JOINTS = (ROBOT_TORSO_LEGS, ROBOT_LEFT_ARM_JOINTS, ROBOT_RIGHT_ARM_JOINTS)

ROBOT_MAIN_IMUS             = (imu_frame)

ROBOT_LEFT_LEG_FTS          = (l_leg_ft_sensor,l_foot_ft_sensor)
ROBOT_RIGHT_LEG_FTS         = (r_leg_ft_sensor,r_foot_ft_sensor)
ROBOT_MAIN_FTS              = (ROBOT_LEFT_LEG_FTS,ROBOT_RIGHT_LEG_FTS)

>>>>>>> 71fb9fdf
<|MERGE_RESOLUTION|>--- conflicted
+++ resolved
@@ -52,7 +52,6 @@
 r_foot_ft_sensor /right_foot/analog:o
 
 [WBI_ID_LISTS]
-<<<<<<< HEAD
 # Joint lists
 ROBOT_LEFT_ARM_JOINTS = (l_shoulder_pitch, l_shoulder_roll, l_shoulder_yaw, l_elbow, l_wrist_pitch)
 ROBOT_RIGHT_ARM_JOINTS = (r_shoulder_pitch, r_shoulder_roll, r_shoulder_yaw, r_elbow, r_wrist_pitch)
@@ -74,21 +73,3 @@
 ROBOT_RIGHT_LEG_FTS = (r_leg_ft_sensor,r_foot_ft_sensor)
 
 ROBOT_MAIN_FTS = (ROBOT_LEFT_LEG_FTS,ROBOT_RIGHT_LEG_FTS)
-=======
-ROBOT_LEFT_ARM_JOINTS       = (l_shoulder_pitch, l_shoulder_roll, l_shoulder_yaw, l_elbow, l_wrist_pitch)
-ROBOT_RIGHT_ARM_JOINTS      = (r_shoulder_pitch, r_shoulder_roll, r_shoulder_yaw, r_elbow, r_wrist_pitch)
-ROBOT_TORSO_JOINTS          = (torso_pitch,torso_roll,torso_yaw)
-ROBOT_LEFT_LEG_JOINTS       = (l_hip_pitch,l_hip_roll,l_hip_yaw,l_knee,l_ankle_pitch,l_ankle_roll)
-ROBOT_RIGHT_LEG_JOINTS      = (r_hip_pitch,r_hip_roll,r_hip_yaw,r_knee,r_ankle_pitch,r_ankle_roll)
-ROBOT_TORSO_LEGS            = (ROBOT_TORSO_JOINTS, ROBOT_LEFT_LEG_JOINTS, ROBOT_RIGHT_LEG_JOINTS)
-ROBOT_DYNAMIC_MODEL_JOINTS  = (ROBOT_TORSO_JOINTS, ROBOT_LEFT_ARM_JOINTS, ROBOT_RIGHT_ARM_JOINTS, ROBOT_LEFT_LEG_JOINTS, ROBOT_RIGHT_LEG_JOINTS)
-ROBOT_MAIN_JOINTS           = (ROBOT_TORSO_LEGS, ROBOT_LEFT_ARM_JOINTS, ROBOT_RIGHT_ARM_JOINTS)
-ROBOT_TORQUE_CONTROL_JOINTS = (ROBOT_TORSO_LEGS, ROBOT_LEFT_ARM_JOINTS, ROBOT_RIGHT_ARM_JOINTS)
-
-ROBOT_MAIN_IMUS             = (imu_frame)
-
-ROBOT_LEFT_LEG_FTS          = (l_leg_ft_sensor,l_foot_ft_sensor)
-ROBOT_RIGHT_LEG_FTS         = (r_leg_ft_sensor,r_foot_ft_sensor)
-ROBOT_MAIN_FTS              = (ROBOT_LEFT_LEG_FTS,ROBOT_RIGHT_LEG_FTS)
-
->>>>>>> 71fb9fdf
