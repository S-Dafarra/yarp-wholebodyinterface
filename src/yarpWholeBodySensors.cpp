/*
 * Copyright (C)2011  Department of Robotics Brain and Cognitive Sciences - Istituto Italiano di Tecnologia
 * Author: Marco Randazzo
 * email: marco.randazzo@iit.it
 * Permission is granted to copy, distribute, and/or modify this program
 * under the terms of the GNU General Public License, version 2 or any
 * later version published by the Free Software Foundation.
 *
 * A copy of the license can be found at
 * http://www.robotcub.org/icub/license/gpl.txt
 *
 * This program is distributed in the hope that it will be useful, but
 * WITHOUT ANY WARRANTY; without even the implied warranty of
 * MERCHANTABILITY or FITNESS FOR A PARTICULAR PURPOSE. See the GNU General
 * Public License for more details
 */

#include "yarpWholeBodySensors.h"
#include "yarpWbiUtil.h"

#include <yarp/os/Time.h>
#include <yarp/os/Stamp.h>
#include <string>
#include <sstream>
#include <cassert>

#include <yarp/os/Log.h>

using namespace std;
using namespace wbi;
using namespace yarpWbi;
using namespace yarp::os;
using namespace yarp::dev;
using namespace yarp::sig;
using namespace iCub::skinDynLib;
using namespace iCub::ctrl;

#define MAX_NJ 20 ///< Maximum number of joints for body part (used for buffers to avoid dynamic memory allocation)
#define WAIT_TIME 0.001
#define BLOCKING_SENSOR_TIMEOUT 0.1
#define INITIAL_TIMESTAMP -1000.0

// *********************************************************************************************************************
// *********************************************************************************************************************
//                                          YARP WHOLE BODY SENSORS
// *********************************************************************************************************************
// *********************************************************************************************************************
yarpWholeBodySensors::yarpWholeBodySensors(const char* _name, const yarp::os::Property & opt):
initDone(false), name(_name), wbi_yarp_properties(opt), sensorIdList(wbi::SENSOR_TYPE_SIZE)
{
}

bool yarpWholeBodySensors::setYarpWbiProperties(const yarp::os::Property & yarp_wbi_properties)
{
    wbi_yarp_properties = yarp_wbi_properties;
    return true;
}

bool yarpWholeBodySensors::getYarpWbiProperties(yarp::os::Property & yarp_wbi_properties)
{
    yarp_wbi_properties = wbi_yarp_properties;
    return true;
}


bool yarpWholeBodySensors::init()
{
    if( initDone ) return true;

    //Get encoders
    #ifndef NDEBUG
    std::cout << "[INFO] yarpWholeBodySensors: initializing with " << sensorIdList[wbi::SENSOR_ENCODER_POS].size() << " encoders " <<
                                                               sensorIdList[wbi::SENSOR_PWM].size() << " pwm sensors " <<
                                                               sensorIdList[wbi::SENSOR_FORCE_TORQUE].size() << " F/T sensors " <<
                                                               sensorIdList[wbi::SENSOR_IMU].size() << " IMUs " << std::endl;
    #endif


    //Loading configuration
    if( wbi_yarp_properties.check("robot") )
    {
        robot = wbi_yarp_properties.find("robot").asString().c_str();
    }
    else if (wbi_yarp_properties.check("robotName") )
    {
        std::cerr << "[WARN] yarpWholeBodySensors: robot option not found, using robotName" << std::endl;
        robot = wbi_yarp_properties.find("robotName").asString().c_str();
    }
    else
    {
        std::cerr << "[ERR] yarpWholeBodySensors: robot option not found" << std::endl;
        return false;
    }

    yarp::os::Bottle & joints_config = getWBIYarpJointsOptions(wbi_yarp_properties);
    controlBoardNames.clear();
    initDone = appendNewControlBoardsToVector(joints_config,sensorIdList[wbi::SENSOR_ENCODER_POS],controlBoardNames);
    initDone = initDone && appendNewControlBoardsToVector(joints_config,sensorIdList[wbi::SENSOR_PWM],controlBoardNames);
    initDone = initDone && appendNewControlBoardsToVector(joints_config,sensorIdList[wbi::SENSOR_TORQUE],controlBoardNames);
    if( !initDone )
    {
        return false;
    }

    //Resize all the data structure that depend on the number of controlboards
    int nrOfControlBoards = controlBoardNames.size();
    ienc.resize(nrOfControlBoards);
    iopl.resize(nrOfControlBoards);
    dd.resize(nrOfControlBoards);
    itrq.resize(nrOfControlBoards);

    controlBoardAxes.resize(nrOfControlBoards);
    qLastRead.resize(nrOfControlBoards);
    qStampLastRead.resize(nrOfControlBoards);
    pwmLastRead.resize(nrOfControlBoards);
    torqueSensorsLastRead.resize(nrOfControlBoards);

    getControlBoardAxisList(joints_config,sensorIdList[wbi::SENSOR_ENCODER_POS],controlBoardNames,encoderControlBoardAxisList);
    getControlBoardAxisList(joints_config,sensorIdList[wbi::SENSOR_PWM],controlBoardNames,pwmControlBoardAxisList);
    getControlBoardAxisList(joints_config,sensorIdList[wbi::SENSOR_TORQUE],controlBoardNames,torqueControlBoardAxisList);

    encoderControlBoardList = getControlBoardList(encoderControlBoardAxisList);
    pwmControlBoardList     = getControlBoardList(pwmControlBoardAxisList);
    torqueControlBoardList  = getControlBoardList(torqueControlBoardAxisList);

    for(int i=0; i < (int)encoderControlBoardList.size(); i++ )
    {
        int ctrlBoard = encoderControlBoardList[i];
        initDone = initDone && openEncoder(ctrlBoard);
    }
    if( !initDone )
    {
        std::cerr << "[ERR] yarpWholeBodySensors::init() error: failing in opening encoders." << std::endl;
        return false;
    }

    for(int i=0; i < (int)pwmControlBoardList.size(); i++ )
    {
        int ctrlBoard = pwmControlBoardList[i];
        initDone = initDone && openPwm(ctrlBoard);
    }

    if( !initDone )
    {
        std::cerr << "[ERR] yarpWholeBodySensors::init() error: failing in opening motor pwm inputs." << std::endl;
        return false;
    }

    for(int i=0; i < (int)torqueControlBoardList.size(); i++ )
    {
        int ctrlBoard = torqueControlBoardList[i];
        initDone = initDone && openTorqueSensor(ctrlBoard);
    }

    if( !initDone )
    {
        std::cerr << "[ERR] yarpWholeBodySensors::init() error: failing in opening torques sensors." << std::endl;
        return false;
    }

    //Load accelerometers information: this is tricky
    //as depending on the accelerometer type we have to add some IMU to the system
    std::vector< AccelerometerConfigurationInfo > acc_infos;
    bool ret = this->loadAccelerometerInfoFromConfig(wbi_yarp_properties,sensorIdList[wbi::SENSOR_ACCELEROMETER],acc_infos);
    if( ! ret || sensorIdList[wbi::SENSOR_ACCELEROMETER].size() != acc_infos.size()  )
    {
        std::cerr << "[ERR] yarpWholeBodySensors::init() error: failing in loading configuration of IMU and FT sensors." << std::endl;
        return false;
    }

    for(int acc_index = 0; acc_index < (int)sensorIdList[wbi::SENSOR_ACCELEROMETER].size(); acc_index++)
    {
        switch(acc_infos[acc_index].type)
        {
            case IMU_ACCL:
                //std::cout << "[INFO] adding imu " << acc_infos[acc_index].type_option << std::endl;
                sensorIdList[SENSOR_IMU].addID(acc_infos[acc_index].type_option);
                break;
            case MTB_ACCL:
                break;
            default : 
                break;
        }
    }

    //Load gyroscopes information: this is tricky
    //as depending on the gyroscope type we have to add some IMU to the system
    std::vector< GyroscopeConfigurationInfo > gyro_infos;
    ret = this->loadGyroscopeInfoFromConfig(wbi_yarp_properties,sensorIdList[wbi::SENSOR_GYROSCOPE],gyro_infos);
    if( ! ret || sensorIdList[wbi::SENSOR_GYROSCOPE].size() != gyro_infos.size()  )
    {
        std::cerr << "[ERR] yarpWholeBodySensors::init() error: failing in loading configuration of IMU and FT sensors." << std::endl;
        return false;
    }

    for(int gyro_index = 0; gyro_index < (int)sensorIdList[wbi::SENSOR_GYROSCOPE].size(); gyro_index++)
    {
        switch(gyro_infos[gyro_index].type)
        {
            case IMU_ACCL:
                //std::cout << "[INFO] adding imu " << acc_infos[acc_index].type_option << std::endl;
                sensorIdList[SENSOR_IMU].addID(gyro_infos[gyro_index].type_option);
                break;
            case MTB_ACCL:
                break;
            default : 
                break;
        }
    }
    
    //Load imu and ft sensors information
    std::vector<string> imu_ports, ft_ports;
    ret = loadFTSensorPortsFromConfig(wbi_yarp_properties,sensorIdList[wbi::SENSOR_FORCE_TORQUE],ft_ports);
    ret = ret && loadIMUSensorPortsFromConfig(wbi_yarp_properties,sensorIdList[wbi::SENSOR_IMU],imu_ports);
    if( ! ret )
    {
        std::cerr << "[ERR] yarpWholeBodySensors::init() error: failing in loading configuration of IMU and FT sensors." << std::endl;
        return false;
    }

    if( !initDone )
    {
        std::cerr << "[ERR] yarpWholeBodySensors::init() error: failing in opening force/torque sensors." << std::endl;
        return false;
    }


    //Resize all the data structure that depend on the number of fts
    int nrOfFtSensors = sensorIdList[wbi::SENSOR_FORCE_TORQUE].size();
    ftSensLastRead.resize(nrOfFtSensors);
    ftStampSensLastRead.resize(nrOfFtSensors);
    portsFTsens.resize(nrOfFtSensors);

    int nrOfImuSensors = sensorIdList[wbi::SENSOR_IMU].size();
    imuLastRead.resize(nrOfImuSensors);
    imuStampLastRead.resize(nrOfImuSensors);
    portsIMU.resize(nrOfImuSensors);


    for(int ft_numeric_id = 0; ft_numeric_id < (int)sensorIdList[wbi::SENSOR_FORCE_TORQUE].size(); ft_numeric_id++)
    {
            initDone = initDone && openFTsens(ft_numeric_id,ft_ports[ft_numeric_id]);
    }

    if( !initDone )
    {
        std::cerr << "[ERR] yarpWholeBodySensors::init() error: failing in opening force/torque sensors." << std::endl;
        return false;
    }

    for(int imu_numeric_id = 0; imu_numeric_id < (int)sensorIdList[wbi::SENSOR_IMU].size(); imu_numeric_id++)
    {
            initDone = initDone && openImu(imu_numeric_id,imu_ports[imu_numeric_id]);
    }

    if( !initDone )
    {
        std::cerr << "[ERR] yarpWholeBodySensors::init() error: failing in opening imu sensors." << std::endl;
        return false;
    }

    int nrOfAccSensors = sensorIdList[wbi::SENSOR_ACCELEROMETER].size();
    accLastRead.resize(nrOfAccSensors);
    accStampLastRead.resize(nrOfAccSensors);
    accelerometersReferenceIndeces.resize(nrOfAccSensors);
    
    std::cout<<"--------------------\nAccelerometers in config : "<<nrOfAccSensors<<"\n";
    for(int acc_index = 0; acc_index < (int)sensorIdList[wbi::SENSOR_ACCELEROMETER].size(); acc_index++)
    {
            initDone = initDone && openAccelerometer(acc_index,acc_infos[acc_index]);
    }

    int nrOfGyroSensors = sensorIdList[wbi::SENSOR_GYROSCOPE].size();
    gyroLastRead.resize(nrOfGyroSensors);
    gyroStampLastRead.resize(nrOfGyroSensors);
    gyroscopesReferenceIndeces.resize(nrOfGyroSensors);

    for(int gyro_index = 0; gyro_index < (int)sensorIdList[wbi::SENSOR_ACCELEROMETER].size(); gyro_index++)
    {
            initDone = initDone && openGyroscope(gyro_index,gyro_infos[gyro_index]);
    }
    for(int gyro_index = 0; gyro_index < (int)sensorIdList[wbi::SENSOR_GYROSCOPE].size(); gyro_index++)
    {
            initDone = initDone && openGyroscope(gyro_index,gyro_infos[gyro_index]);
    } 
    
    if( !initDone )
    {
        std::cerr << "[ERR] yarpWholeBodySensors::init() error: failing in opening accelerometers." << std::endl;
        return false;
    }

    return initDone;
}

bool yarpWholeBodySensors::close()
{
    bool ok = true;
    for(int i=0; i < (int)encoderControlBoardList.size(); i++ )
    {
        int ctrlBoard = encoderControlBoardList[i];
        if(dd[ctrlBoard])
        {
            ok = ok && dd[ctrlBoard]->close();
            delete dd[ctrlBoard];
            dd[ctrlBoard] = 0;
        }
    }

    for(int i=0; i < (int)pwmControlBoardList.size(); i++ )
    {
        int ctrlBoard = pwmControlBoardList[i];
        if(dd[ctrlBoard])
        {
            ok = ok && dd[ctrlBoard]->close();
            delete dd[ctrlBoard];
            dd[ctrlBoard] = 0;
        }
    }

    for(int i=0; i < (int)torqueControlBoardList.size(); i++ )
    {
        int ctrlBoard = torqueControlBoardList[i];
        if(dd[ctrlBoard])
        {
            ok = ok && dd[ctrlBoard]->close();
            delete dd[ctrlBoard];
            dd[ctrlBoard] = 0;
        }
    }

    for(std::vector<BufferedPort<Vector>*>::iterator it=portsIMU.begin(); it!=portsIMU.end(); it++)
    {
        if( *it != 0 ) {
            (*it)->close();
            delete *it;
            *it=0;
        }
    }

    for(std::vector<BufferedPort<Vector>*>::iterator it=portsFTsens.begin(); it!=portsFTsens.end(); it++)
    {
        if( *it != 0 ) {
            (*it)->close();
            delete *it;
            *it=0;
        }
    }

    return ok;
}

bool yarpWholeBodySensors::addSensor(const SensorType st, const ID &sid)
{
    if( initDone )
    {
        return false;
    }

    if( st >= 0 && st < wbi::SENSOR_TYPE_SIZE )
    {
        return sensorIdList[st].addID(sid);
    }
    else
    {
        return false;
    }
}

int yarpWholeBodySensors::addSensors(const SensorType st, const IDList &sids)
{
    if( initDone )
    {
        return 0;
    }

    if( st >= 0 && st < wbi::SENSOR_TYPE_SIZE )
    {
        return sensorIdList[st].addIDList(sids);
    }
    else
    {
        return 0;
    }
}

bool yarpWholeBodySensors::removeSensor(const SensorType st, const ID &sid)
{
    return false;
}

const IDList& yarpWholeBodySensors::getSensorList(const SensorType st)
{
    if( st >= 0 && st < wbi::SENSOR_TYPE_SIZE )
    {
        return sensorIdList[st];
    }
    else
    {
        return emptyList;
    }
}

int yarpWholeBodySensors::getSensorNumber(const SensorType st)
{
    if( st >= 0 && st < wbi::SENSOR_TYPE_SIZE )
    {
        return sensorIdList[st].size();
    }
    else
    {
        return 0;
    }
}

bool yarpWholeBodySensors::readSensor(const SensorType st, const int sid, double *data, double *stamps, bool blocking)
{
    switch(st)
    {
    case SENSOR_ENCODER_POS:           return readEncoder(ENCODER_POS, sid, data, stamps, blocking);
    case SENSOR_ENCODER_SPEED:         return readEncoder(ENCODER_SPEED, sid, data, stamps, blocking);
    case SENSOR_ENCODER_ACCELERATION:  return readEncoder(ENCODER_ACCELERATION, sid, data, stamps, blocking);
    case SENSOR_PWM:            return readPwm(sid, data, stamps, blocking);
    case SENSOR_IMU:            return readIMU(sid, data, stamps, blocking);
    case SENSOR_FORCE_TORQUE:   return readFTsensor(sid, data, stamps, blocking);
    case SENSOR_TORQUE:         return readTorqueSensor(sid, data, stamps, blocking);
    case SENSOR_ACCELEROMETER:  return readAccelerometer(sid, data, stamps, blocking);
    case SENSOR_GYROSCOPE:      return readGyroscope(sid,data,stamps,blocking);
    default: break;
    }
    return false;
}

bool yarpWholeBodySensors::readSensors(const SensorType st, double *data, double *stamps, bool blocking)
{
    switch(st)
    {
    case SENSOR_ENCODER_POS:           return readEncoders(ENCODER_POS, data, stamps, blocking);
    case SENSOR_ENCODER_SPEED:         return readEncoders(ENCODER_SPEED, data, stamps, blocking);
    case SENSOR_ENCODER_ACCELERATION:  return readEncoders(ENCODER_ACCELERATION, data, stamps, blocking);
    case SENSOR_PWM:            return readPwms(data, stamps, blocking);
    case SENSOR_IMU:            return readIMUs(data, stamps, blocking);
    case SENSOR_FORCE_TORQUE:   return readFTsensors(data, stamps, blocking);
    case SENSOR_TORQUE:         return readTorqueSensors(data, stamps, blocking);
    case SENSOR_ACCELEROMETER:  return readAccelerometers(data, stamps, blocking);
    case SENSOR_GYROSCOPE:      return readGyroscopes(data,stamps,blocking);
    default: break;
    }
    return false;
}

/********************************************************************************************************************************************/
/**************************************************** PRIVATE METHODS ***********************************************************************/
/********************************************************************************************************************************************/

bool yarpWholeBodySensors::openEncoder(const int bp)
{
    // check whether the encoder interface is already open
    if(ienc[bp]!=0) return true;
    // check whether the poly driver is already open (here I assume the elements of dd are initialized to 0)
    if(dd[bp]==0 && !openPolyDriver(name, robot, dd[bp], controlBoardNames[bp])) return false;
    // open the encoder interface
    if(!dd[bp]->view(ienc[bp]))
    {
        fprintf(stderr, "Problem initializing drivers of %s\n", controlBoardNames[bp].c_str());
        return false;
    }
    ///< store the number of joints in this body part
    int nj=0;
    ienc[bp]->getAxes(&nj);
    controlBoardAxes[bp] = nj;

    //allocate lastRead variables
    qLastRead[bp].resize(nj);
    qStampLastRead[bp].resize(nj);
    pwmLastRead[bp].resize(nj);
    torqueSensorsLastRead[bp].resize(nj);

    return true;
}

bool yarpWholeBodySensors::openPwm(const int bp)
{
    ///< check whether the motor PWM interface is already open
    if(iopl[bp]!=0)             return true;

    ///< if necessary open the poly driver
    if(dd[bp]==0 && !openPolyDriver(name, robot, dd[bp], controlBoardNames[bp]))
    {
        return false;
    }

    if(!dd[bp]->view(iopl[bp]))
    {
        fprintf(stderr, "Problem initializing drivers of %s\n", controlBoardNames[bp].c_str());
        return false;
    }

    //allocate lastRead variables
    qLastRead[bp].resize(controlBoardAxes[bp]);
    qStampLastRead[bp].resize(controlBoardAxes[bp]);
    pwmLastRead[bp].resize(controlBoardAxes[bp]);
    torqueSensorsLastRead[bp].resize(controlBoardAxes[bp]);

    return true;
}

bool yarpWholeBodySensors::loadAccelerometerInfoFromConfig(const Searchable& opts, const IDList& list, vector< AccelerometerConfigurationInfo >& infos)
{
    
    std::string accelerometers_info_group_name = "WBI_YARP_ACCELEROMETERS";
    yarp::os::Bottle info_lists = wbi_yarp_properties.findGroup(accelerometers_info_group_name);
    if( info_lists.isNull() || info_lists.size() == 0 ) {
        if( list.size() == 0 )
        {
            infos.resize(0);
            return true;
        }
        else
        {
            std::cout << "[ERR] yarpWbi::loadAccelerometerInfoFromConfig error: group "
                      << accelerometers_info_group_name << " not found in yarpWholeBodyInterface configuration file."  << std::endl;
            return false;
        }
    }
    infos.resize(info_lists.size());
  
//     list.resize(info_list.size());
    std::cout<<"--------------------\nAccelerometers in config (info_list): "<<info_lists.size()<<"\n";
    //std::cout<<"
    std::cout<<"--------------------\nAccelerometer list size (list):"<<list.size()<<"\n";
    
    

    for(int acc_index = 0; acc_index < (int)info_lists.size(); acc_index++ )
    {
        wbi::ID acc_ID;
        list.indexToID(acc_index,acc_ID);
        std::cout <<"----------------\n"<< acc_ID.toString() << std::endl;
        yarp::os::Bottle * port = info_lists.find(acc_ID.toString()).asList();
        //std::cout <<"----------------\n"<< port->toString() << std::endl;
        if( port == NULL
            || port->size() != 2
            || !(port->get(0).isString())
            || !(port->get(1).isString()) )
        {
            std::cout << "yarpWbi::loadAccelerometerInfoFromConfig error: " << info_lists.toString() << " has a malformed element" << std::endl;
            return false;
        }
        std::string accelerometer_type = port->get(0).asString();
        std::string accelerometer_type_option = port->get(1).asString();
        std::cout<<"--------------------\naccelerometer port was "<<port->get(1).asString()<<"\n";
        if( accelerometer_type == "imu" )
        {
            infos[acc_index].type = IMU_ACCL;
<<<<<<< HEAD
            infos[acc_index].type_option = accelerometer_type_option;
        } // incorporate the MTB Accelerometers
        else if ( accelerometer_type == "mtb")
        {
            infos[acc_index].type = MTB_ACCL;
=======
>>>>>>> 67ea9ed7
            infos[acc_index].type_option = accelerometer_type_option;
        } // incorporate the MTB Accelerometers
        else
        {
            std::cout << "yarpWbi::loadAccelerometerInfoFromConfig error: "
                       << "accelerometer type " << accelerometer_type << "not recognized" << std::endl;
            return false;
        }
    }
    return true;
}

bool yarpWholeBodySensors::openAccelerometer(const int acc_index, const AccelerometerConfigurationInfo & info)
{
    bool ret = true;
    switch( info.type )
    {
        case IMU_ACCL:
            int reference_imu_sensor_index;
            ret = sensorIdList[SENSOR_IMU].idToIndex(info.type_option,reference_imu_sensor_index);
            if( !ret )
            {
                std::cerr << "yarpWholeBodySensors::openAccelerometer :  impossible to find IMU "
                          << info.type_option << std::endl;
                return false;
            }
            accelerometersReferenceIndeces[acc_index].type = info.type;
            accelerometersReferenceIndeces[acc_index].type_reference_index = reference_imu_sensor_index;
            break;
        case MTB_ACCL:
            //open MTB Accelerometers
            break;
        default:
            std::cerr << "yarpWholeBodySensors::openAccelerometer : unknown accelerometer type (only known types are IMU_ACCL : " << IMU_ACCL << " and MTB_ACCL "<<MTB_ACCL<<" )"
                          << info.type << std::endl;
            ret = false;
            break;
    }
    return ret;
}

bool yarpWholeBodySensors::loadGyroscopeInfoFromConfig(const Searchable& opts, const IDList& list, vector< GyroscopeConfigurationInfo >& infos)
{
    
    std::string gyroscopes_info_group_name = "WBI_YARP_GYROSCOPES";
    yarp::os::Bottle info_lists = wbi_yarp_properties.findGroup(gyroscopes_info_group_name);
    if( info_lists.isNull() || info_lists.size() == 0 ) {
        if( list.size() == 0 )
        {
            infos.resize(0);
            return true;
        }
        else
        {
            std::cout << "[ERR] yarpWbi::loadGyroscopeInfoFromConfig error: group "
                      << gyroscopes_info_group_name << " not found in yarpWholeBodyInterface configuration file."  << std::endl;
            return false;
        }
    }

    infos.resize(list.size());

    for(int gyro_index = 0; gyro_index < (int)list.size(); gyro_index++ )
    {
        wbi::ID gyro_ID;
        list.indexToID(gyro_index,gyro_ID);
        yarp::os::Bottle * port = info_lists.find(gyro_ID.toString()).asList();
        //std::cout << port->toString() << std::endl;
        if( port == NULL
            || port->size() != 2
            || !(port->get(0).isString())
            || !(port->get(1).isString()) )
        {
            std::cout << "yarpWbi::loadGyroscopeInfoFromConfig error: " << info_lists.toString() << " has a malformed element" << std::endl;
            return false;
        }
        std::string gyroscope_type = port->get(0).asString();
        std::string gyroscope_type_option = port->get(1).asString();
        if( gyroscope_type == "imu" )
        {
            infos[gyro_index].type = IMU_GYRO;
            infos[gyro_index].type_option = gyroscope_type_option;
        } // incorporate the MTB Accelerometers
        else
        {
            std::cout << "yarpWbi::loadGyroscopeInfoFromConfig error: "
                       << "gyroscope type " << gyroscope_type << "not recognized" << std::endl;
            return false;
        }
    }
    return true;
}

bool yarpWholeBodySensors::openGyroscope(const int gyro_index, const GyroscopeConfigurationInfo & info)
{
     bool ret = true;
    switch( info.type )
    {
        case IMU_GYRO:
            int reference_imu_sensor_index;
            ret = sensorIdList[SENSOR_IMU].idToIndex(info.type_option,reference_imu_sensor_index);
            if( !ret )
            {
                std::cerr << "yarpWholeBodySensors::openGyroscope :  impossible to find IMU "
                          << info.type_option << std::endl;
                return false;
            }
            gyroscopesReferenceIndeces[gyro_index].type = info.type;
            gyroscopesReferenceIndeces[gyro_index].type_reference_index = reference_imu_sensor_index;
            break;
        case MTB_GYRO:
            //open MTB Accelerometers
            break;
        default:
            std::cerr << "yarpWholeBodySensors::openGyroscope : unknown gyroscope type (only known types are IMU_GYRO : " << IMU_GYRO << " and MTB_GYRO "<<MTB_GYRO<<" )"
                          << info.type << std::endl;
            ret = false;
            break;
    }
     return ret;
}
bool yarpWholeBodySensors::openImu(const int numeric_id, const std::string & port_name)
{
    if( numeric_id < 0 || numeric_id >= (int)sensorIdList[SENSOR_IMU].size() )
    {
        return false;
    }

    string remotePort = "/" + robot + port_name;
    stringstream localPort;
    wbi::ID wbi_id;
    sensorIdList[SENSOR_IMU].indexToID(numeric_id,wbi_id);
    localPort << "/" << name << "/imu/" <<  wbi_id.toString() << ":i";
    portsIMU[numeric_id] = new BufferedPort<Vector>();
    if(!portsIMU[numeric_id]->open(localPort.str().c_str())) { // open local input port
        std::cerr << "yarpWholeBodySensors::openImu(): Open of localPort " << localPort.str() << " failed " << std::endl;
        return false;
    }
    if(!Network::exists(remotePort.c_str())) {       // check remote output port exists
        std::cerr << "yarpWholeBodySensors::openImu():  " << remotePort << " does not exist " << std::endl;
        return false;
    }
    if(!Network::connect(remotePort.c_str(), localPort.str().c_str(), "udp", true)) {  // connect remote to local port
        std::cerr << "yarpWholeBodySensors::openImu():  could not connect " << remotePort << " to " << localPort.str() << std::endl;
        return false;
    }

    //allocate lastRead variables
    imuLastRead[numeric_id].resize(sensorTypeDescriptions[SENSOR_IMU].dataSize,0.0);
    imuStampLastRead[numeric_id] = INITIAL_TIMESTAMP;

    return true;
}

bool yarpWholeBodySensors::openFTsens(const int ft_sens_numeric_id, const std::string & port_name)
{
    string remotePort = "/" + robot + port_name;
    stringstream localPort;
    wbi::ID wbi_id;
    sensorIdList[SENSOR_FORCE_TORQUE].indexToID(ft_sens_numeric_id,wbi_id);
    localPort << "/" << name << "/ftSens/" << wbi_id.toString() << ":i";
    portsFTsens[ft_sens_numeric_id] = new BufferedPort<Vector>();
    if(!portsFTsens[ft_sens_numeric_id]->open(localPort.str().c_str())) {
        // open local input port
        std::cerr << "yarpWholeBodySensors::openFTsens(): Open of localPort " << localPort.str() << " failed " << std::endl;
        return false;
    }
    if(!Network::exists(remotePort.c_str())) {            // check remote output port exists
        std::cerr << "yarpWholeBodySensors::openFTsens():  " << remotePort << " does not exist " << std::endl;
        return false;
    }
    if(!Network::connect(remotePort.c_str(), localPort.str().c_str(), "udp")) {  // connect remote to local port
        std::cerr << "yarpWholeBodySensors::openFTsens():  could not connect " << remotePort << " to " << localPort.str() << std::endl;
        return false;
    }

    //allocate lastRead variables
    ftSensLastRead[ft_sens_numeric_id].resize(sensorTypeDescriptions[SENSOR_FORCE_TORQUE].dataSize,0.0);
    ftStampSensLastRead[ft_sens_numeric_id] = INITIAL_TIMESTAMP;

    return true;
}

bool yarpWholeBodySensors::openTorqueSensor(const int bp)
{
    ///< check whether the joint control interface is already open
    if(itrq[bp])
        return true;

    ///< if necessary open the poly driver
    if(dd[bp]==0 && !openPolyDriver(name, robot, dd[bp], controlBoardNames[bp]))
        return false;

    if(!dd[bp]->view(itrq[bp]))
    {
        fprintf(stderr, "Problem initializing drivers of %s\n", controlBoardNames[bp].c_str());
        return false;
    }

    //allocate lastRead variables
    qLastRead[bp].resize(controlBoardAxes[bp]);
    qStampLastRead[bp].resize(controlBoardAxes[bp]);
    pwmLastRead[bp].resize(controlBoardAxes[bp]);
    torqueSensorsLastRead[bp].resize(controlBoardAxes[bp]);

    return true;
}

/**************************** READ ************************/

bool yarpWholeBodySensors::getEncodersPosSpeedAccTimed(const EncoderType st, yarp::dev::IEncodersTimed* ienc, double *encs, double *time)
{
    bool result = ienc->getEncodersTimed(encs, time);
//    bool result = true;
    switch (st) {
        case ENCODER_POS:          return result;// ienc->getEncodersTimed(encs, time);
        case ENCODER_SPEED:        return result && ienc->getEncoderSpeeds(encs);// getEncodersTimed(encs, time);
        case ENCODER_ACCELERATION: return result && ienc->getEncoderAccelerations(encs);//(encs, time);
        default:                   return false;
    }
}

bool yarpWholeBodySensors::readEncoders(const EncoderType st, double *data, double *stamps, bool wait)
{
    //std::cout << "|||||||||| Read encoders " << std::endl;
    double dataTemp[MAX_NJ], tTemp[MAX_NJ];
    bool res = true, update=false;

     //Read data from all controlboards
    for(std::vector<int>::const_iterator ctrlBoard = encoderControlBoardList.begin();
        ctrlBoard != encoderControlBoardList.end(); ctrlBoard++ )
    {
        // read data
        // std::cout << "|||||||||| getEncodersTimed " << std::endl;
        dataTemp[0] = -10.0;
        dataTemp[1] = -10.0;
        double waiting_time = 0;
        while( !(update=getEncodersPosSpeedAccTimed(st, ienc[*ctrlBoard], dataTemp, tTemp)) && wait)
        {
            //std::cout << "waitign " << dataTemp[0] << " " << dataTemp[1] << std::endl;
            Time::delay(WAIT_TIME);
            waiting_time += WAIT_TIME;

            if( waiting_time > BLOCKING_SENSOR_TIMEOUT )
            {
                yError("yarpWholeBodySensors::readEncoders failed for timeout");
                return false;
            }
        }

        // if reading has succeeded, update last read data
        if(update)
        {
            for(int axis=0; axis < (int)qLastRead[*ctrlBoard].size(); axis++ )
            {
                //std::cout << "read dataTemp : " << dataTemp[axis] << std::endl;
                qLastRead[*ctrlBoard][axis] = yarpWbi::Deg2Rad*dataTemp[axis];
                qStampLastRead[*ctrlBoard][axis] = tTemp[axis];
            }
        }

        res = res && update;
    }

     //Copy readed data in the output vector
    for(int encNumericId = 0; encNumericId < (int)sensorIdList[SENSOR_ENCODER_POS].size(); encNumericId++)
    {
        int encControlBoard = encoderControlBoardAxisList[encNumericId].first;
        int encAxis = encoderControlBoardAxisList[encNumericId].second;
        data[encNumericId] = qLastRead[encControlBoard][encAxis];
        if(stamps!=0)
                stamps[encNumericId] = qStampLastRead[encControlBoard][encAxis];
    }


    return res || wait;
}

bool yarpWholeBodySensors::readPwms(double *pwm, double *stamps, bool wait)
{
    //Do not support stamps on pwm
    if(stamps != 0)
    {

        return false;
    }

    double pwmTemp[MAX_NJ];
    bool res = true, update=false;

    //Read data from all controlboards
    for(std::vector<int>::iterator ctrlBoard=pwmControlBoardList.begin();
        ctrlBoard != pwmControlBoardList.end(); ctrlBoard++ )
    {
        // read data
        double waiting_time = 0;
        while( !(update=iopl[*ctrlBoard]->getOutputs(pwmTemp)) && wait)
        {
            Time::delay(WAIT_TIME);

            waiting_time += WAIT_TIME;

            if( waiting_time > BLOCKING_SENSOR_TIMEOUT )
            {
                yError("yarpWholeBodySensors::readPwms failed for timeout");
                return false;
            }
        }

        // if reading has succeeded, update last read data
        if(update)
        {
            for(int axis=0; axis < (int) pwmLastRead[*ctrlBoard].size(); axis++ )
            {
                pwmLastRead[*ctrlBoard][axis] = pwmTemp[axis];
            }
        }

        res = res && update;
    }

    //Copy readed data in the output vector
    for(int pwmNumericId = 0; pwmNumericId < (int)sensorIdList[SENSOR_PWM].size(); pwmNumericId++)
    {
        int pwmControlBoard = pwmControlBoardAxisList[pwmNumericId].first;
        int pwmAxes = pwmControlBoardAxisList[pwmNumericId].second;
        pwm[pwmNumericId] = pwmLastRead[pwmControlBoard][pwmAxes];
    }

    return res || wait;
}

bool yarpWholeBodySensors::readAccelerometers(double *accs, double *stamps, bool wait)
{
    bool ret = true;
    for(int i=0; i < (int)sensorIdList[SENSOR_ACCELEROMETER].size(); i++)
    {
        ret = ret && this->readAccelerometer(i,accs+(sensorTypeDescriptions[SENSOR_ACCELEROMETER].dataSize)*i,stamps+i,wait);
    }
    return ret;
}
bool yarpWholeBodySensors::readGyroscopes(double *gyros, double *stamps, bool wait)
{
    bool ret = true;
    for(int i=0; i < (int)sensorIdList[SENSOR_GYROSCOPE].size(); i++)
    {
        ret = ret && this->readGyroscope(i,gyros+(sensorTypeDescriptions[SENSOR_GYROSCOPE].dataSize)*i,stamps+i,wait);
    }
    return ret;
}
bool yarpWholeBodySensors::readIMUs(double *inertial, double *stamps, bool wait)
{
    assert(false);
    return false;
    Vector *v;
    for(int i=0; i < (int)sensorIdList[SENSOR_IMU].size(); i++)
    {
        v = portsIMU[i]->read(wait);
        if(v!=0)
        {
            yarp::os::Stamp info;
            imuLastRead[i] = *v;
            portsIMU[i]->getEnvelope(info);
            imuStampLastRead[i] = info.getTime();
        }
        convertIMU(&inertial[sensorTypeDescriptions[SENSOR_IMU].dataSize*i],imuLastRead[i].data());
        if( stamps != 0 ) {
            stamps[i] = imuStampLastRead[i];
        }
    }
    return true;
}

bool yarpWholeBodySensors::readFTsensors(double *ftSens, double *stamps, bool wait)
{
    Vector *v;
    for(int i=0; i < (int)sensorIdList[SENSOR_FORCE_TORQUE].size(); i++)
    {
        v = portsFTsens[i]->read(wait);
        if(v!=0)
        {
            ftSensLastRead[i] = *v;
            yarp::os::Stamp info;
            portsFTsens[i]->getEnvelope(info);
            ftStampSensLastRead[i] = info.getTime();
        }
        memcpy(&ftSens[i*6], ftSensLastRead[i].data(), 6*sizeof(double));
        if( stamps != 0 ) {
                stamps[i] = ftStampSensLastRead[i];
        }
        i++;
    }
    return true;
}

bool yarpWholeBodySensors::readTorqueSensors(double *jointSens, double *stamps, bool wait)
{
    bool res = true, update=false;
   //Do not support stamps on torque sensors

    //Read data from all controlboards
    for(std::vector<int>::iterator ctrlBoard=torqueControlBoardList.begin();
        ctrlBoard != torqueControlBoardList.end(); ctrlBoard++ )
    {
        // read data
        double waiting_time = 0;
        while( !(update=itrq[*ctrlBoard]->getTorques(torqueSensorsLastRead[*ctrlBoard].data())) && wait)
        {
            Time::delay(WAIT_TIME);

            waiting_time += WAIT_TIME;

            if( waiting_time > BLOCKING_SENSOR_TIMEOUT )
            {
                yError("yarpWholeBodySensors::readTorqueSensors failed for timeout");
                return false;
            }
        }

        res = res && update;
    }

    //Copy readed data in the output vector
    for(int torqueNumericId = 0; torqueNumericId < (int)sensorIdList[SENSOR_TORQUE].size(); torqueNumericId++)
    {
        int torqueControlBoard = torqueControlBoardAxisList[torqueNumericId].first;
        int torqueAxis = torqueControlBoardAxisList[torqueNumericId].second;
        jointSens[torqueNumericId] = torqueSensorsLastRead[torqueControlBoard][torqueAxis];
    }

    if(stamps != 0)
    {
        double now = yarp::os::Time::now();
        for(int torqueNumericId = 0; torqueNumericId < (int)sensorIdList[SENSOR_TORQUE].size(); torqueNumericId++)
        {
            stamps[torqueNumericId] = now;
        }
    }

    return res || wait;
}

bool yarpWholeBodySensors::readEncoder(const EncoderType st, const int encoder_numeric_id, double *data, double *stamps, bool wait)
{
    bool update=false;
    int encoderCtrlBoard = encoderControlBoardAxisList[encoder_numeric_id].first;
    int encoderCtrlBoardAxis = encoderControlBoardAxisList[encoder_numeric_id].second;

    double dataTemp[MAX_NJ], tTemp[MAX_NJ];

    // read encoders
    double waiting_time = 0;
    while( !(update=getEncodersPosSpeedAccTimed(st, ienc[encoderCtrlBoard], dataTemp, tTemp)) && wait)
    {
        Time::delay(WAIT_TIME);

        waiting_time += WAIT_TIME;

        if( waiting_time > BLOCKING_SENSOR_TIMEOUT )
        {
            yError("yarpWholeBodySensors::readEncoder failed for timeout");
            return false;
        }
    }

    if( update )
    {
          for(int axis=0; axis < (int)qLastRead[encoderCtrlBoard].size(); axis++ )
          {
                //std::cout << "read dataTemp : " << dataTemp[axis] << std::endl;
                qLastRead[encoderCtrlBoard][axis] = yarpWbi::Deg2Rad*dataTemp[axis];
                qStampLastRead[encoderCtrlBoard][axis] = tTemp[axis];
          }
    }

    // copy most recent data into output variables
    data[0] = qLastRead[encoderCtrlBoard][encoderCtrlBoardAxis];
    if(stamps!=0)
        stamps[0] = qStampLastRead[encoderCtrlBoard][encoderCtrlBoardAxis];

    return update || wait;  // if read failed => return false
}

bool yarpWholeBodySensors::readPwm(const int pwm_numeric_id, double *pwm, double *stamps, bool wait)
{
    if(stamps != 0)
    {
        yWarning("yarpWholeBodySensors::readPwm does not support timestamp reading at the moment");
    }

    bool update=false;
    int pwmCtrlBoard = pwmControlBoardAxisList[pwm_numeric_id].first;
    int pwmCtrlBoardAxis = pwmControlBoardAxisList[pwm_numeric_id].second;

    // read pwm sensors
    double waiting_time = 0.0;
    while( !(update=iopl[pwmCtrlBoard]->getOutputs(pwmLastRead[pwmCtrlBoard].data())) && wait)
    {
        Time::delay(WAIT_TIME);

        waiting_time += WAIT_TIME;

        if( waiting_time > BLOCKING_SENSOR_TIMEOUT )
        {
            yError("yarpWholeBodySensors::readPwm failed for timeout");
            return false;
        }
    }

    // copy most recent data into output variables
    pwm[0] = pwmLastRead[pwmCtrlBoard][pwmCtrlBoardAxis];

    return update || wait;  // if read failed => return false
}

bool yarpWholeBodySensors::convertIMU(double * wbi_imu_readings, const double * yarp_imu_readings)
{
    //wbi orientation is expressed in axis-angle, yarp orientation in euler angles (roll pitch yaw)
    //wbi  : orientation(4) - linear acceleration (3) - angular velocity    (3) - magnetometer (3)
    //yarp : orientation(3) - linear acceleration (3) - angular velocity    (3) - magnetometer (3)
    /// \todo TODO check right semantics of yarp IMU

    //Note: this function stop working if the definition of the IMU message in the wbi changes
    assert(sensorTypeDescriptions[SENSOR_IMU].dataSize == 13);

    Rotation imu_orientation = Rotation::eulerZYX(yarp_imu_readings[0],yarp_imu_readings[1],yarp_imu_readings[2]);
    imu_orientation.getAxisAngle(*wbi_imu_readings,*(wbi_imu_readings+1),*(wbi_imu_readings+2),*(wbi_imu_readings+3));
    memcpy(wbi_imu_readings+4,yarp_imu_readings+3,9*sizeof(double));
    return true;
}

bool yarpWholeBodySensors::readAccelerometer(const int accelerometer_index, double *acc, double *stamps, bool wait)
{
    bool ret = true;
    if( accelerometer_index >= (int)sensorIdList[wbi::SENSOR_ACCELEROMETER].size() || accelerometer_index < 0 )
    {
        return false;
    }

    int accelerometer_imu_index;
    switch(accelerometersReferenceIndeces[accelerometer_index].type)
    {
        case IMU_ACCL : 
            accelerometer_imu_index = accelerometersReferenceIndeces[accelerometer_index].type_reference_index;

            // Process IMU accelerometer data
            if( stamps != 0 )
            {
                *stamps = imuStampLastRead[accelerometer_imu_index];
            }

            acc[0] = imuLastRead[accelerometer_imu_index][4];
            acc[1] = imuLastRead[accelerometer_imu_index][5];
            acc[2] = imuLastRead[accelerometer_imu_index][6];
            ret = true;
            break;
        case MTB_ACCL : 
            // Process MTB accelerometer data
            ret = true;
            break;
        default : 
            ret = false;
    }
    return ret;
}

bool yarpWholeBodySensors::readGyroscope(const int gyroscope_index, double *gyro, double *stamps, bool wait)
{
    bool ret = true;
//     if( accelerometer_index >= (int)sensorIdList[wbi::SENSOR_ACCELEROMETER].size() || accelerometer_index < 0 )
//     {
//         return false;
//     }
// 
//     int accelerometer_imu_index;
//     switch(accelerometersReferenceIndeces[accelerometer_index].type)
//     {
//         case IMU_ACCL : 
//             accelerometer_imu_index = accelerometersReferenceIndeces[accelerometer_index].type_reference_index;
// 
//             // Process IMU accelerometer data
//             if( stamps != 0 )
//             {
//                 *stamps = imuStampLastRead[accelerometer_imu_index];
//             }
// 
//             acc[0] = imuLastRead[accelerometer_imu_index][4];
//             acc[1] = imuLastRead[accelerometer_imu_index][5];
//             acc[2] = imuLastRead[accelerometer_imu_index][6];
//             ret = true;
//             break;
//         case MTB_ACCL : 
//             // Process MTB accelerometer data
//             ret = true;
//             break;
//         default : 
//             ret = false;
//     }
    return ret;
}

bool yarpWholeBodySensors::readIMU(const int imu_sensor_numeric_id, double *inertial, double *stamps, bool wait)
{
    #ifndef NDEBUG
    if( imu_sensor_numeric_id < 0 || imu_sensor_numeric_id >= (int)sensorIdList[SENSOR_IMU].size() ) {
        std::cerr << "yarpWholeBodySensors::readIMU(..) error: no port found for imu with numeric id " << imu_sensor_numeric_id<< std::endl;
        return false;
    }
    #endif

    Vector *v = portsIMU[imu_sensor_numeric_id]->read(wait);
    if(v!=0) {
        yarp::os::Stamp info;
        imuLastRead[imu_sensor_numeric_id] = *v;
        portsIMU[imu_sensor_numeric_id]->getEnvelope(info);
        imuStampLastRead[imu_sensor_numeric_id] = info.getTime();
    }
    if( stamps != 0 ) {
        *stamps = imuStampLastRead[imu_sensor_numeric_id];
    }
    convertIMU(inertial,imuLastRead[imu_sensor_numeric_id].data());

    return true;
}

bool yarpWholeBodySensors::readFTsensor(const int ft_sensor_numeric_id, double *ftSens, double *stamps, bool wait)
{
    if( ft_sensor_numeric_id < 0
        || ft_sensor_numeric_id >= (int)sensorIdList[SENSOR_FORCE_TORQUE].size() )
    {
        std::cerr << "yarpWholeBodySensors::readFTsensor(..) error: no port found for ft sensor "
                  << ft_sensor_numeric_id  << std::endl;
        return false;
    }

    Vector *v = portsFTsens[ft_sensor_numeric_id]->read(wait);
    if(v!=NULL) {
        ftSensLastRead[ft_sensor_numeric_id] = *v;
        yarp::os::Stamp info;
        portsFTsens[ft_sensor_numeric_id]->getEnvelope(info);
        ftStampSensLastRead[ft_sensor_numeric_id] = info.getTime();
    }
    memcpy(&ftSens[0], ftSensLastRead[ft_sensor_numeric_id].data(), 6*sizeof(double));
    if( stamps != 0 ) {
        *stamps = ftStampSensLastRead[ft_sensor_numeric_id];
    }

    return true;
}

bool yarpWholeBodySensors::readTorqueSensor(const int numeric_torque_id, double *jointTorque, double *stamps, bool wait)
{
    double torqueTemp;
    bool update=false;

    int torqueCtrlBoard = torqueControlBoardAxisList[numeric_torque_id].first;
    int torqueCtrlBoardAxis = torqueControlBoardAxisList[numeric_torque_id].second;

    assert(itrq[torqueCtrlBoard]!=0);

    // read joint torque
    double waiting_time = 0.0;
    while(!(update = itrq[torqueCtrlBoard]->getTorque(torqueCtrlBoardAxis, &torqueTemp)) && wait)
    {
        Time::delay(WAIT_TIME);

        waiting_time += WAIT_TIME;

        if( waiting_time > BLOCKING_SENSOR_TIMEOUT )
        {
            yError("yarpWholeBodySensors::readTorqueSensor failed for timeout");
            return false;
        }
    }

    // if read succeeded => update data
    if(update)
        torqueSensorsLastRead[torqueCtrlBoard][torqueCtrlBoardAxis] = torqueTemp;

    // copy most recent data into output variables
    jointTorque[0] = torqueSensorsLastRead[torqueCtrlBoard][torqueCtrlBoardAxis];

    return update || wait;  // if read failed => return false
}<|MERGE_RESOLUTION|>--- conflicted
+++ resolved
@@ -425,7 +425,6 @@
     case SENSOR_FORCE_TORQUE:   return readFTsensor(sid, data, stamps, blocking);
     case SENSOR_TORQUE:         return readTorqueSensor(sid, data, stamps, blocking);
     case SENSOR_ACCELEROMETER:  return readAccelerometer(sid, data, stamps, blocking);
-    case SENSOR_GYROSCOPE:      return readGyroscope(sid,data,stamps,blocking);
     default: break;
     }
     return false;
@@ -553,16 +552,13 @@
         if( accelerometer_type == "imu" )
         {
             infos[acc_index].type = IMU_ACCL;
-<<<<<<< HEAD
             infos[acc_index].type_option = accelerometer_type_option;
         } // incorporate the MTB Accelerometers
         else if ( accelerometer_type == "mtb")
         {
             infos[acc_index].type = MTB_ACCL;
-=======
->>>>>>> 67ea9ed7
             infos[acc_index].type_option = accelerometer_type_option;
-        } // incorporate the MTB Accelerometers
+        }
         else
         {
             std::cout << "yarpWbi::loadAccelerometerInfoFromConfig error: "
@@ -578,7 +574,7 @@
     bool ret = true;
     switch( info.type )
     {
-        case IMU_ACCL:
+        case IMU_STYLE:
             int reference_imu_sensor_index;
             ret = sensorIdList[SENSOR_IMU].idToIndex(info.type_option,reference_imu_sensor_index);
             if( !ret )
@@ -590,11 +586,8 @@
             accelerometersReferenceIndeces[acc_index].type = info.type;
             accelerometersReferenceIndeces[acc_index].type_reference_index = reference_imu_sensor_index;
             break;
-        case MTB_ACCL:
-            //open MTB Accelerometers
-            break;
         default:
-            std::cerr << "yarpWholeBodySensors::openAccelerometer : unknown accelerometer type (only known types are IMU_ACCL : " << IMU_ACCL << " and MTB_ACCL "<<MTB_ACCL<<" )"
+            std::cerr << "yarpWholeBodySensors::openAccelerometer : unknown accelerometer type (only known type is IMU_STYLE: " << IMU_STYLE << " )"
                           << info.type << std::endl;
             ret = false;
             break;
@@ -602,86 +595,6 @@
     return ret;
 }
 
-bool yarpWholeBodySensors::loadGyroscopeInfoFromConfig(const Searchable& opts, const IDList& list, vector< GyroscopeConfigurationInfo >& infos)
-{
-    
-    std::string gyroscopes_info_group_name = "WBI_YARP_GYROSCOPES";
-    yarp::os::Bottle info_lists = wbi_yarp_properties.findGroup(gyroscopes_info_group_name);
-    if( info_lists.isNull() || info_lists.size() == 0 ) {
-        if( list.size() == 0 )
-        {
-            infos.resize(0);
-            return true;
-        }
-        else
-        {
-            std::cout << "[ERR] yarpWbi::loadGyroscopeInfoFromConfig error: group "
-                      << gyroscopes_info_group_name << " not found in yarpWholeBodyInterface configuration file."  << std::endl;
-            return false;
-        }
-    }
-
-    infos.resize(list.size());
-
-    for(int gyro_index = 0; gyro_index < (int)list.size(); gyro_index++ )
-    {
-        wbi::ID gyro_ID;
-        list.indexToID(gyro_index,gyro_ID);
-        yarp::os::Bottle * port = info_lists.find(gyro_ID.toString()).asList();
-        //std::cout << port->toString() << std::endl;
-        if( port == NULL
-            || port->size() != 2
-            || !(port->get(0).isString())
-            || !(port->get(1).isString()) )
-        {
-            std::cout << "yarpWbi::loadGyroscopeInfoFromConfig error: " << info_lists.toString() << " has a malformed element" << std::endl;
-            return false;
-        }
-        std::string gyroscope_type = port->get(0).asString();
-        std::string gyroscope_type_option = port->get(1).asString();
-        if( gyroscope_type == "imu" )
-        {
-            infos[gyro_index].type = IMU_GYRO;
-            infos[gyro_index].type_option = gyroscope_type_option;
-        } // incorporate the MTB Accelerometers
-        else
-        {
-            std::cout << "yarpWbi::loadGyroscopeInfoFromConfig error: "
-                       << "gyroscope type " << gyroscope_type << "not recognized" << std::endl;
-            return false;
-        }
-    }
-    return true;
-}
-
-bool yarpWholeBodySensors::openGyroscope(const int gyro_index, const GyroscopeConfigurationInfo & info)
-{
-     bool ret = true;
-    switch( info.type )
-    {
-        case IMU_GYRO:
-            int reference_imu_sensor_index;
-            ret = sensorIdList[SENSOR_IMU].idToIndex(info.type_option,reference_imu_sensor_index);
-            if( !ret )
-            {
-                std::cerr << "yarpWholeBodySensors::openGyroscope :  impossible to find IMU "
-                          << info.type_option << std::endl;
-                return false;
-            }
-            gyroscopesReferenceIndeces[gyro_index].type = info.type;
-            gyroscopesReferenceIndeces[gyro_index].type_reference_index = reference_imu_sensor_index;
-            break;
-        case MTB_GYRO:
-            //open MTB Accelerometers
-            break;
-        default:
-            std::cerr << "yarpWholeBodySensors::openGyroscope : unknown gyroscope type (only known types are IMU_GYRO : " << IMU_GYRO << " and MTB_GYRO "<<MTB_GYRO<<" )"
-                          << info.type << std::endl;
-            ret = false;
-            break;
-    }
-     return ret;
-}
 bool yarpWholeBodySensors::openImu(const int numeric_id, const std::string & port_name)
 {
     if( numeric_id < 0 || numeric_id >= (int)sensorIdList[SENSOR_IMU].size() )
