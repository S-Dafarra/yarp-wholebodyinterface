/*
 * Copyright (C)2011  Department of Robotics Brain and Cognitive Sciences - Istituto Italiano di Tecnologia
 * Author: Andrea Del Prete
 * email: andrea.delprete@iit.it
 * Permission is granted to copy, distribute, and/or modify this program
 * under the terms of the GNU General Public License, version 2 or any
 * later version published by the Free Software Foundation.
 *
 * A copy of the license can be found at
 * http://www.robotcub.org/icub/license/gpl.txt
 *
 * This program is distributed in the hope that it will be useful, but
 * WITHOUT ANY WARRANTY; without even the implied warranty of
 * MERCHANTABILITY or FITNESS FOR A PARTICULAR PURPOSE. See the GNU General
 * Public License for more details
 */

#include "wbiIcub/icubWholeBodyStatesLocal.h"
#include "wbiIcub/icubWholeBodySensors.h"
#include <iCub/skinDynLib/common.h>
#include <yarp/os/Time.h>
#include <yarp/os/Log.h>
#include <string>
#include <iostream>
#include <yarp/os/Log.h>
#include <iCub/iDynTree/yarp_kdl.h>
#include <kdl/frames_io.hpp>

#define INITIAL_TIMESTAMP -1000.0


using namespace std;
using namespace wbi;
using namespace wbiIcub;
using namespace yarp::os;
using namespace yarp::dev;
using namespace yarp::sig;
using namespace yarp::math;
using namespace iCub::skinDynLib;
using namespace iCub::ctrl;

/// < \todo TODO make it a proper parameter
#define ESTIMATOR_PERIOD 10

// iterate over all body parts
#define FOR_ALL_BODY_PARTS(itBp)            FOR_ALL_BODY_PARTS_OF(itBp, jointIdList)
// iterate over all joints of all body parts
#define FOR_ALL(itBp, itJ)                  FOR_ALL_OF(itBp, itJ, jointIdList)


// *********************************************************************************************************************
// *********************************************************************************************************************
//                                          ICUB WHOLE BODY STATES
// *********************************************************************************************************************
// *********************************************************************************************************************
icubWholeBodyStatesLocal::icubWholeBodyStatesLocal(const char* _name,
                                                   const char* _robotName,
                                                   iCub::iDynTree::iCubTree_version_tag icub_version,
                                                   bool assume_fixed_base,
                                                   std::string fixed_link
                                                  )
{
    sensors = new icubWholeBodySensors(_name, _robotName);              // sensor interface
    skin_contacts_port = new yarp::os::BufferedPort<iCub::skinDynLib::skinContactList>;
    skin_contacts_port->open(string("/"+string(_name)+"/skin_contacts:i").c_str());
    estimator = new icubWholeBodyDynamicsEstimator(ESTIMATOR_PERIOD, sensors, skin_contacts_port, icub_version, assume_fixed_base,fixed_link);  // estimation thread
}

#ifdef CODYCO_USES_URDFDOM
icubWholeBodyStatesLocal::icubWholeBodyStatesLocal(const char* _name,
                                                   const char* _robotName,
                                                   iCub::iDynTree::iCubTree_version_tag icub_version,
                                                   bool assume_fixed_base,
                                                   std::string fixed_link,
                                                   std::string urdf_file)
{
    sensors = new icubWholeBodySensors(_name, _robotName);              // sensor interface
    skin_contacts_port = new yarp::os::BufferedPort<iCub::skinDynLib::skinContactList>;
    skin_contacts_port->open(string("/"+string(_name)+"/skin_contacts:i").c_str());
    estimator = new icubWholeBodyDynamicsEstimator(ESTIMATOR_PERIOD, sensors, skin_contacts_port,icub_version,assume_fixed_base,urdf_file);  // estimation thread
}

#endif

bool icubWholeBodyStatesLocal::init()
{
    bool ok = sensors->init();              // initialize sensor interface
    if( !ok ) { std::cerr << "icubWholeBodyStatesLocal::init() failed: error in sensor initialization." << std::endl; return false; }
    ok = estimator->start();
    if( !ok ) { std::cerr << "icubWholeBodyStatesLocal::init() failed: error in estimator initialization." << std::endl; return false; }
    return ok; // start estimation thread
}

bool icubWholeBodyStatesLocal::close()
{
    std::cout << "icubWholeBodyStatesLocal::close() : closing estimator thread" << std::endl;
    if(estimator) estimator->stop();  // stop estimator BEFORE closing sensor interface
    std::cout << "icubWholeBodyStatesLocal::close() : closing sensor interface" << std::endl;
    bool ok = (sensors ? sensors->close() : true);
    std::cout << "icubWholeBodyStatesLocal::close() : deleting sensor interface" << std::endl;
    if(sensors) { delete sensors; sensors = 0; }
    std::cout << "icubWholeBodyStatesLocal::close() : deleting estimator thread" << std::endl;
    if(estimator) { delete estimator; estimator = 0; }
    return ok;
}

bool icubWholeBodyStatesLocal::addEstimate(const EstimateType et, const LocalId &sid)
{
    switch(et)
    {
    case ESTIMATE_JOINT_POS:                return lockAndAddSensor(SENSOR_ENCODER, sid);
    case ESTIMATE_JOINT_VEL:                return lockAndAddSensor(SENSOR_ENCODER, sid);
    case ESTIMATE_JOINT_ACC:                return lockAndAddSensor(SENSOR_ENCODER, sid);
    case ESTIMATE_JOINT_TORQUE:             return lockAndAddSensor(SENSOR_ENCODER, sid);
    case ESTIMATE_JOINT_TORQUE_DERIVATIVE:  return lockAndAddSensor(SENSOR_ENCODER, sid);
    case ESTIMATE_MOTOR_POS:                return lockAndAddSensor(SENSOR_ENCODER, sid);
    case ESTIMATE_MOTOR_VEL:                return lockAndAddSensor(SENSOR_ENCODER, sid);
    case ESTIMATE_MOTOR_ACC:                return lockAndAddSensor(SENSOR_ENCODER, sid);
    case ESTIMATE_MOTOR_TORQUE:             return lockAndAddSensor(SENSOR_ENCODER, sid);
    case ESTIMATE_MOTOR_TORQUE_DERIVATIVE:  return lockAndAddSensor(SENSOR_ENCODER, sid);
    case ESTIMATE_MOTOR_PWM:                return lockAndAddSensor(SENSOR_PWM, sid);
    case ESTIMATE_IMU:                      return lockAndAddSensor(SENSOR_IMU, sid);
    case ESTIMATE_FORCE_TORQUE_SENSOR:             return lockAndAddSensor(SENSOR_FORCE_TORQUE, sid);
    default: break;
    }
    return false;
}

int icubWholeBodyStatesLocal::addEstimates(const EstimateType et, const LocalIdList &sids)
{
    //\todo TODO properly handle dependencies
    switch(et)
    {
    case ESTIMATE_JOINT_POS:                return lockAndAddSensors(SENSOR_ENCODER, sids);
    case ESTIMATE_JOINT_VEL:                return lockAndAddSensors(SENSOR_ENCODER, sids);
    case ESTIMATE_JOINT_ACC:                return lockAndAddSensors(SENSOR_ENCODER, sids);
    case ESTIMATE_JOINT_TORQUE:             return lockAndAddSensors(SENSOR_ENCODER, sids);
    case ESTIMATE_JOINT_TORQUE_DERIVATIVE:  return lockAndAddSensors(SENSOR_ENCODER, sids);
    case ESTIMATE_MOTOR_POS:                return lockAndAddSensors(SENSOR_ENCODER, sids);
    case ESTIMATE_MOTOR_VEL:                return lockAndAddSensors(SENSOR_ENCODER, sids);
    case ESTIMATE_MOTOR_ACC:                return lockAndAddSensors(SENSOR_ENCODER, sids);
    case ESTIMATE_MOTOR_TORQUE:             return lockAndAddSensors(SENSOR_ENCODER, sids);
    case ESTIMATE_MOTOR_TORQUE_DERIVATIVE:  return lockAndAddSensors(SENSOR_ENCODER, sids);
    case ESTIMATE_MOTOR_PWM:                return lockAndAddSensors(SENSOR_PWM, sids);
    case ESTIMATE_IMU:                      return lockAndAddSensors(SENSOR_IMU, sids);
    case ESTIMATE_FORCE_TORQUE_SENSOR:      return lockAndAddSensors(SENSOR_FORCE_TORQUE, sids);
    default: break;
    }
    return false;
}

bool icubWholeBodyStatesLocal::removeEstimate(const EstimateType et, const LocalId &sid)
{
    switch(et)
    {
    case ESTIMATE_JOINT_POS:                return lockAndRemoveSensor(SENSOR_ENCODER, sid);
    case ESTIMATE_JOINT_VEL:                return lockAndRemoveSensor(SENSOR_ENCODER, sid);
    case ESTIMATE_JOINT_ACC:                return lockAndRemoveSensor(SENSOR_ENCODER, sid);
    case ESTIMATE_JOINT_TORQUE:             return lockAndRemoveSensor(SENSOR_ENCODER, sid);
    case ESTIMATE_JOINT_TORQUE_DERIVATIVE:  return lockAndRemoveSensor(SENSOR_ENCODER, sid);
    case ESTIMATE_MOTOR_POS:                return lockAndRemoveSensor(SENSOR_ENCODER, sid);
    case ESTIMATE_MOTOR_VEL:                return lockAndRemoveSensor(SENSOR_ENCODER, sid);
    case ESTIMATE_MOTOR_ACC:                return lockAndRemoveSensor(SENSOR_ENCODER, sid);
    case ESTIMATE_MOTOR_TORQUE:             return lockAndRemoveSensor(SENSOR_ENCODER, sid);
    case ESTIMATE_MOTOR_TORQUE_DERIVATIVE:  return lockAndRemoveSensor(SENSOR_ENCODER, sid);
    case ESTIMATE_MOTOR_PWM:                return lockAndRemoveSensor(SENSOR_PWM, sid);
    case ESTIMATE_IMU:                      return lockAndRemoveSensor(SENSOR_IMU, sid);
    case ESTIMATE_FORCE_TORQUE_SENSOR:      return lockAndRemoveSensor(SENSOR_FORCE_TORQUE, sid);
    default: break;
    }
    return false;
}

const LocalIdList& icubWholeBodyStatesLocal::getEstimateList(const EstimateType et)
{
    switch(et)
    {
    case ESTIMATE_JOINT_POS:                return sensors->getSensorList(SENSOR_ENCODER);
    case ESTIMATE_JOINT_VEL:                return sensors->getSensorList(SENSOR_ENCODER);
    case ESTIMATE_JOINT_ACC:                return sensors->getSensorList(SENSOR_ENCODER);
    case ESTIMATE_JOINT_TORQUE:             return sensors->getSensorList(SENSOR_ENCODER);
    case ESTIMATE_JOINT_TORQUE_DERIVATIVE:  return sensors->getSensorList(SENSOR_ENCODER);
    case ESTIMATE_MOTOR_POS:                return sensors->getSensorList(SENSOR_ENCODER);
    case ESTIMATE_MOTOR_VEL:                return sensors->getSensorList(SENSOR_ENCODER);
    case ESTIMATE_MOTOR_ACC:                return sensors->getSensorList(SENSOR_ENCODER);
    case ESTIMATE_MOTOR_TORQUE:             return sensors->getSensorList(SENSOR_ENCODER);
    case ESTIMATE_MOTOR_TORQUE_DERIVATIVE:  return sensors->getSensorList(SENSOR_ENCODER);
    case ESTIMATE_MOTOR_PWM:                return sensors->getSensorList(SENSOR_PWM);
    case ESTIMATE_IMU:                      return sensors->getSensorList(SENSOR_IMU);
    case ESTIMATE_FORCE_TORQUE_SENSOR:      return sensors->getSensorList(SENSOR_FORCE_TORQUE);
    default: break;
    }
    return emptyList;
}

int icubWholeBodyStatesLocal::getEstimateNumber(const EstimateType et)
{
    switch(et)
    {
    case ESTIMATE_JOINT_POS:                return sensors->getSensorNumber(SENSOR_ENCODER);
    case ESTIMATE_JOINT_VEL:                return sensors->getSensorNumber(SENSOR_ENCODER);
    case ESTIMATE_JOINT_ACC:                return sensors->getSensorNumber(SENSOR_ENCODER);
    case ESTIMATE_JOINT_TORQUE:             return sensors->getSensorNumber(SENSOR_ENCODER);
    case ESTIMATE_JOINT_TORQUE_DERIVATIVE:  return sensors->getSensorNumber(SENSOR_ENCODER);
    case ESTIMATE_MOTOR_POS:                return sensors->getSensorNumber(SENSOR_ENCODER);
    case ESTIMATE_MOTOR_VEL:                return sensors->getSensorNumber(SENSOR_ENCODER);
    case ESTIMATE_MOTOR_ACC:                return sensors->getSensorNumber(SENSOR_ENCODER);
    case ESTIMATE_MOTOR_TORQUE:             return sensors->getSensorNumber(SENSOR_ENCODER);
    case ESTIMATE_MOTOR_TORQUE_DERIVATIVE:  return sensors->getSensorNumber(SENSOR_ENCODER);
    case ESTIMATE_MOTOR_PWM:                return sensors->getSensorNumber(SENSOR_PWM);
    case ESTIMATE_IMU:                      return sensors->getSensorNumber(SENSOR_IMU);
    case ESTIMATE_FORCE_TORQUE_SENSOR:      return sensors->getSensorNumber(SENSOR_FORCE_TORQUE);
    default: break;
    }
    return 0;
}

bool icubWholeBodyStatesLocal::getEstimate(const EstimateType et, const LocalId &sid, double *data, double time, bool blocking)
{
    switch(et)
    {
    case ESTIMATE_JOINT_POS:
        return estimator->lockAndCopyVectorElement(sensors->getSensorList(SENSOR_ENCODER).localToGlobalId(sid), estimator->estimates.lastQ, data);
    case ESTIMATE_JOINT_VEL:
        return estimator->lockAndCopyVectorElement(sensors->getSensorList(SENSOR_ENCODER).localToGlobalId(sid), estimator->estimates.lastDq, data);
    case ESTIMATE_JOINT_ACC:
        return estimator->lockAndCopyVectorElement(sensors->getSensorList(SENSOR_ENCODER).localToGlobalId(sid), estimator->estimates.lastD2q, data);
    case ESTIMATE_JOINT_TORQUE:
        return estimator->lockAndCopyVectorElement(sensors->getSensorList(SENSOR_ENCODER).localToGlobalId(sid), estimator->estimates.lastTauJ, data);
    case ESTIMATE_JOINT_TORQUE_DERIVATIVE:
        return estimator->lockAndCopyVectorElement(sensors->getSensorList(SENSOR_ENCODER).localToGlobalId(sid), estimator->estimates.lastDtauJ, data);
    case ESTIMATE_MOTOR_POS:
        return false;
    case ESTIMATE_MOTOR_VEL:
        return getMotorVel(sid, data, time, blocking);
    case ESTIMATE_MOTOR_ACC:
        return false;
    case ESTIMATE_MOTOR_TORQUE:
        return estimator->lockAndCopyVectorElement(sensors->getSensorList(SENSOR_ENCODER).localToGlobalId(sid), estimator->estimates.lastTauM, data);
    case ESTIMATE_MOTOR_TORQUE_DERIVATIVE:
        return estimator->lockAndCopyVectorElement(sensors->getSensorList(SENSOR_ENCODER).localToGlobalId(sid), estimator->estimates.lastDtauM, data);
    case ESTIMATE_MOTOR_PWM:
        return lockAndReadSensor(SENSOR_PWM, sid, data, time, blocking);
    case ESTIMATE_IMU:
        return estimator->lockAndCopyElementVectorFromVector(sensors->getSensorList(SENSOR_IMU).localToGlobalId(sid), estimator->estimates.lastIMUs, data);
<<<<<<< HEAD
    case ESTIMATE_FORCE_TORQUE_SENSOR:
=======
    case ESTIMATE_FORCE_TORQUE:
>>>>>>> 05762f9d
        return estimator->lockAndCopyElementVectorFromVector(sensors->getSensorList(SENSOR_FORCE_TORQUE).localToGlobalId(sid), estimator->estimates.lastForceTorques, data);
    case ESTIMATE_EXTERNAL_FORCE_TORQUE:
        return estimator->lockAndCopyExternalForceTorque(sid,data);
    default: break;
    }
    return false;
}

bool icubWholeBodyStatesLocal::getEstimates(const EstimateType et, double *data, double time, bool blocking)
{
    switch(et)
    {
    case ESTIMATE_JOINT_POS:                return estimator->lockAndCopyVector(estimator->estimates.lastQ, data);
    case ESTIMATE_JOINT_VEL:                return estimator->lockAndCopyVector(estimator->estimates.lastDq, data);
    case ESTIMATE_JOINT_ACC:                return estimator->lockAndCopyVector(estimator->estimates.lastD2q, data);
    case ESTIMATE_JOINT_TORQUE:             return estimator->lockAndCopyVector(estimator->estimates.lastTauJ, data);
    case ESTIMATE_JOINT_TORQUE_DERIVATIVE:  return estimator->lockAndCopyVector(estimator->estimates.lastDtauJ, data);
    case ESTIMATE_MOTOR_POS:                return false;
    case ESTIMATE_MOTOR_VEL:                return getMotorVel(data, time, blocking);
    case ESTIMATE_MOTOR_ACC:                return false;
    case ESTIMATE_MOTOR_TORQUE:             return estimator->lockAndCopyVector(estimator->estimates.lastTauM, data);
    case ESTIMATE_MOTOR_TORQUE_DERIVATIVE:  return estimator->lockAndCopyVector(estimator->estimates.lastDtauM, data);
    case ESTIMATE_MOTOR_PWM:                return lockAndReadSensors(SENSOR_PWM, data, time, blocking);
    case ESTIMATE_IMU:                      return estimator->lockAndCopyVectorOfVectors(estimator->estimates.lastIMUs, data);
    case ESTIMATE_FORCE_TORQUE_SENSOR:      return estimator->lockAndCopyVectorOfVectors(estimator->estimates.lastForceTorques, data);
    default: break;
    }
    return false;
}

bool icubWholeBodyStatesLocal::setEstimationParameter(const EstimateType et, const EstimationParameter ep, const void *value)
{
    return estimator->lockAndSetEstimationParameter(et, ep, value);
}

bool icubWholeBodyStatesLocal::setEstimationOffset(const EstimateType et, const LocalId & sid, const double *value)
{
    return estimator->lockAndSetEstimationOffset(et,sid,value);
}

bool icubWholeBodyStatesLocal::getEstimationOffset(const EstimateType et, const LocalId & sid, double *value)
{
    return estimator->lockAndGetEstimationOffset(et,sid,value);
}

// *********************************************************************************************************************
// *********************************************************************************************************************
//                                    IMPLEMENTATION SPECIFIC METHODS
// *********************************************************************************************************************
// *********************************************************************************************************************


bool icubWholeBodyStatesLocal::getEstimatedExternalForces(iCub::skinDynLib::skinContactList & external_forces_list)
{
    return lockAndReadExternalForces(external_forces_list);
}

// *********************************************************************************************************************
// *********************************************************************************************************************
//                                          PRIVATE METHODS
// *********************************************************************************************************************
// *********************************************************************************************************************

bool icubWholeBodyStatesLocal::getMotorVel(double *data, double time, bool blocking)
{
    bool res = estimator->lockAndCopyVector(estimator->estimates.lastDq, data);    ///< read joint vel
    if(!res) return false;
    LocalIdList idList = lockAndGetSensorList(SENSOR_ENCODER);
    int i=0;
    FOR_ALL_OF(itBp, itJ, idList)   ///< manage coupled joints
    {
        if(itBp->first == LEFT_ARM && *itJ==0)          // left arm shoulder
            data[i] = data[i];
        else if(itBp->first == LEFT_ARM && *itJ==1)     // left arm shoulder
            data[i] = data[i];
        else if(itBp->first == LEFT_ARM && *itJ==2)     // left arm shoulder
            data[i] = data[i];
        else if(itBp->first == RIGHT_ARM && *itJ==0)    // right arm shoulder
            data[i] = data[i];
        else  if(itBp->first == RIGHT_ARM && *itJ==1)   // right arm shoulder
            data[i] = data[i];
        else if(itBp->first == RIGHT_ARM && *itJ==2)    // right arm shoulder
            data[i] = data[i];
        else if(itBp->first == TORSO && *itJ==1)        // torso
            data[i] = data[i];
        else if(itBp->first == TORSO && *itJ==2)        // torso
            data[i] = data[i];
        i++;
    }
    return true;
}

bool icubWholeBodyStatesLocal::getMotorVel(const LocalId &lid, double *data, double time, bool blocking)
{
    ///< read joint vel
    return estimator->lockAndCopyVectorElement(sensors->getSensorList(SENSOR_ENCODER).localToGlobalId(lid), estimator->estimates.lastDq, data);
}

bool icubWholeBodyStatesLocal::lockAndReadSensors(const SensorType st, double *data, double time, bool blocking)
{
    estimator->mutex.wait();
    bool res = sensors->readSensors(st, data, 0, blocking);
    estimator->mutex.post();
    return res;
}

bool icubWholeBodyStatesLocal::lockAndReadSensor(const SensorType st, const LocalId sid, double *data, double time, bool blocking)
{
    estimator->mutex.wait();
    bool res = sensors->readSensor(st, sid, data, 0, blocking);
    estimator->mutex.post();
    return res;
}

bool icubWholeBodyStatesLocal::lockAndReadExternalForces(iCub::skinDynLib::skinContactList & external_forces_list)
{
    estimator->mutex.wait();
    external_forces_list = estimator->estimatedLastSkinDynContacts;
    estimator->mutex.post();
    return true;
}

bool icubWholeBodyStatesLocal::lockAndAddSensor(const SensorType st, const LocalId &sid)
{
    estimator->mutex.wait();
    bool res = sensors->addSensor(st, sid);
    estimator->mutex.post();
    return res;
}

int icubWholeBodyStatesLocal::lockAndAddSensors(const SensorType st, const LocalIdList &sids)
{
    estimator->mutex.wait();
    int res = sensors->addSensors(st, sids);
    estimator->mutex.post();
    return res;
}

bool icubWholeBodyStatesLocal::lockAndRemoveSensor(const SensorType st, const LocalId &sid)
{
    estimator->mutex.wait();
    bool res = sensors->removeSensor(st, sid);
    estimator->mutex.post();
    return res;
}

LocalIdList icubWholeBodyStatesLocal::lockAndGetSensorList(const SensorType st)
{
    estimator->mutex.wait();
    LocalIdList res = sensors->getSensorList(st);
    estimator->mutex.post();
    return res;
}

int icubWholeBodyStatesLocal::lockAndGetSensorNumber(const SensorType st)
{
    estimator->mutex.wait();
    int res = sensors->getSensorNumber(st);
    estimator->mutex.post();
    return res;
}

// *********************************************************************************************************************
// *********************************************************************************************************************
//                                          ICUB WHOLE BODY DYNAMICS ESTIMATOR
// *********************************************************************************************************************
// *********************************************************************************************************************
icubWholeBodyDynamicsEstimator::icubWholeBodyDynamicsEstimator(int _period,
                                                               icubWholeBodySensors *_sensors,
                                                               yarp::os::BufferedPort<iCub::skinDynLib::skinContactList> * _port_skin_contacts,
                                                               iCub::iDynTree::iCubTree_version_tag _icub_version,
                                                               bool _assume_fixed_base,
                                                               std::string _fixed_link
                                                              )
: RateThread(_period),
   sensors(_sensors),
   port_skin_contacts(_port_skin_contacts),
   dqFilt(0), d2qFilt(0),
   icub_version(_icub_version),
   enable_omega_domega_IMU(false),
   assume_fixed_base(_assume_fixed_base)
{
    #ifdef CODYCO_USES_URDFDOM
    use_urdf = false;
    #endif

    resizeAll(sensors->getSensorNumber(SENSOR_ENCODER));
    resizeFTs(sensors->getSensorNumber(SENSOR_FORCE_TORQUE));
    resizeIMUs(sensors->getSensorNumber(SENSOR_IMU));

    ///< Window lengths of adaptive window filters
    dqFiltWL            = 16;
    d2qFiltWL           = 25;
    dTauJFiltWL         = 30;
    dTauMFiltWL         = 30;
    imuAngularAccelerationFiltWL = 25;

    ///< Threshold of adaptive window filters
    dqFiltTh            = 1.0;
    d2qFiltTh           = 1.0;
    dTauJFiltTh         = 0.2;
    dTauMFiltTh         = 0.2;
    imuAngularAccelerationFiltTh = 1.0;

    ///< Cut frequencies
    tauJCutFrequency    =   3.0;
    tauMCutFrequency    =   3.0;
    pwmCutFrequency     =   3.0;
    imuLinearAccelerationCutFrequency = 3.0;
    imuAngularVelocityCutFrequency    = 3.0;
    imuMagnetometerCutFrequency       = 3.0;
    forcetorqueCutFrequency           = 3.0;

    ///< Skin timestamp
    last_reading_skin_contact_list_Stamp = -1000.0;

    if( assume_fixed_base )
    {
        if( _fixed_link == "root_link" )
        {
            fixed_link = FIXED_ROOT_LINK;
        }
        else if( _fixed_link == "l_sole" )
        {
            fixed_link = FIXED_L_SOLE;
        }
        else if( _fixed_link == "r_sole" )
        {
            fixed_link = FIXED_R_SOLE;
        }
        else
        {
            YARP_ASSERT(false);
        }
    }
}

#ifdef CODYCO_USES_URDFDOM
icubWholeBodyDynamicsEstimator::icubWholeBodyDynamicsEstimator(int _period,
                                                               icubWholeBodySensors *_sensors,
                                                               yarp::os::BufferedPort<iCub::skinDynLib::skinContactList> * _port_skin_contacts,
                                                               iCub::iDynTree::iCubTree_version_tag _icub_version,
                                                               bool _assume_fixed_base,
                                                               std::string _fixed_link,
                                                               std::string urdf_file )
: RateThread(_period),
   sensors(_sensors),
   port_skin_contacts(_port_skin_contacts),
   dqFilt(0), d2qFilt(0),
   icub_version(_icub_version),
   enable_omega_domega_IMU(false),
   assume_fixed_base(_assume_fixed_base),
   use_urdf(true),
   urdf_file_name(urdf_file)
{
    resizeAll(sensors->getSensorNumber(SENSOR_ENCODER));
    resizeFTs(sensors->getSensorNumber(SENSOR_FORCE_TORQUE));
    resizeIMUs(sensors->getSensorNumber(SENSOR_IMU));

    ///< Window lengths of adaptive window filters
    dqFiltWL            = 16;
    d2qFiltWL           = 25;
    dTauJFiltWL         = 30;
    dTauMFiltWL         = 30;
    imuAngularAccelerationFiltWL = 25;

    ///< Threshold of adaptive window filters
    dqFiltTh            = 1.0;
    d2qFiltTh           = 1.0;
    dTauJFiltTh         = 0.2;
    dTauMFiltTh         = 0.2;
    imuAngularAccelerationFiltTh = 1.0;

    ///< Cut frequencies
    tauJCutFrequency    =   3.0;
    tauMCutFrequency    =   3.0;
    pwmCutFrequency     =   3.0;
    imuLinearAccelerationCutFrequency = 3.0;
    imuAngularVelocityCutFrequency    = 3.0;
    imuMagnetometerCutFrequency       = 3.0;
    forcetorqueCutFrequency           = 3.0;

    ///< Skin timestamp
    last_reading_skin_contact_list_Stamp = -1000.0;

    if( assume_fixed_base )
    {
        if( _fixed_link == "root_link" )
        {
            fixed_link = FIXED_ROOT_LINK;
        }
        else if( _fixed_link == "l_sole" )
        {
            fixed_link = FIXED_L_SOLE;
        }
        else if( _fixed_link == "r_sole" )
        {
            fixed_link = FIXED_R_SOLE;
        }
        else
        {
            YARP_ASSERT(false);
        }
    }
}
#endif

bool icubWholeBodyDynamicsEstimator::threadInit()
{
    resizeAll(sensors->getSensorNumber(SENSOR_ENCODER));
    resizeFTs(sensors->getSensorNumber(SENSOR_FORCE_TORQUE));
    resizeIMUs(sensors->getSensorNumber(SENSOR_IMU));

    ///< create derivative filters
    dqFilt = new AWLinEstimator(dqFiltWL, dqFiltTh);
    d2qFilt = new AWQuadEstimator(d2qFiltWL, d2qFiltTh);
    dTauJFilt = new AWLinEstimator(dTauJFiltWL, dTauJFiltTh);
    dTauMFilt = new AWLinEstimator(dTauMFiltWL, dTauMFiltTh);
    ///< read sensors
    bool ok = sensors->readSensors(SENSOR_ENCODER, estimates.lastQ.data(), qStamps.data(), true);
    ok = ok && sensors->readSensors(SENSOR_PWM, estimates.lastPwm.data(), 0, true);

    ///< create low pass filters
    tauJFilt    = new FirstOrderLowPassFilter(tauJCutFrequency, getRate()*1e-3, estimates.lastTauJ);
    tauMFilt    = new FirstOrderLowPassFilter(tauMCutFrequency, getRate()*1e-3, estimates.lastTauJ);
    pwmFilt     = new FirstOrderLowPassFilter(pwmCutFrequency, getRate()*1e-3, estimates.lastPwm);

    LocalIdList available_ft_sensors = sensors->getSensorList(SENSOR_FORCE_TORQUE);
    FOR_ALL_OF(itBp, itS, available_ft_sensors)
    {
        LocalId loc_id(itBp->first,*itS);
        int ft_index = available_ft_sensors.localToGlobalId(loc_id);
        bool ret = sensors->readSensor(SENSOR_FORCE_TORQUE, loc_id, forcetorques[ft_index].data(), &(forcetorquesStamps[ft_index]),true );
        forcetorqueFilters[ft_index] = new FirstOrderLowPassFilter(forcetorqueCutFrequency,getRate()*1e-3,forcetorques[ft_index]); ///< low pass filter
    }

     LocalIdList available_imu_sensors = sensors->getSensorList(SENSOR_IMU);
     FOR_ALL_OF(itBp, itS, available_imu_sensors)
     {
         LocalId loc_id(itBp->first,*itS);
         int imu_index = available_imu_sensors.localToGlobalId(loc_id);
         //std::cout << "readSensor for IMU " << imu_index << std::endl;
         assert(IMUs.size() > imu_index && IMUs[imu_index].size() == sensorTypeDescriptions[SENSOR_IMU].dataSize );
         if( sensors->readSensor(SENSOR_IMU, loc_id, IMUs[imu_index].data(), &(IMUStamps[imu_index]),true ) ) {
             imuLinearAccelerationFilters[imu_index] = new FirstOrderLowPassFilter(imuLinearAccelerationCutFrequency,getRate()*1e-3,IMUs[imu_index].subVector(4,6));  ///< linear acceleration is filtered with a low pass filter
             imuAngularVelocityFilters[imu_index] = new FirstOrderLowPassFilter(imuAngularVelocityCutFrequency,getRate()*1e-3,IMUs[imu_index].subVector(7,9));  ///< angular velocity is filtered with a low pass filter
             imuMagnetometerFilters[imu_index] = new FirstOrderLowPassFilter(imuMagnetometerCutFrequency,getRate()*1e-3,IMUs[imu_index].subVector(10,12));  ///< magnetometer readings are filtered with a low pass filter
         } else {
             std::cout << "icubWholeBodyStates: Error in reading IMU, exiting" << std::endl;
             YARP_ASSERT(false);
         }
         //std::cout << "IMU measured " << std::endl;
         //std::cout << IMUs[imu_index].toString() << std::endl;
         //std::cout << "timestamp: " << IMUStamps[imu_index] << std::endl;
     }

     //Allocating a filter for angular acceleration estimation only for IMU used in iDynTree
    imuAngularAccelerationFilt = new AWLinEstimator(imuAngularAccelerationFiltWL, imuAngularAccelerationFiltTh);

    //Allocation model
<<<<<<< HEAD
=======
    std::string fixed_link_name;
    if( assume_fixed_base )
    {
        switch( fixed_link )
        {
            case FIXED_ROOT_LINK:
                fixed_link_name = "root_link";
            break;
            case FIXED_R_SOLE:
                fixed_link_name = "r_sole";
            break;
            case FIXED_L_SOLE:
                fixed_link_name = "l_sole";
            break;
        }
    }

>>>>>>> 05762f9d
    model_mutex.wait();
    #ifdef CODYCO_USES_URDFDOM
    if( use_urdf )
    {
        if( !assume_fixed_base )
        {
            icub_model = new iCub::iDynTree::iCubTree(urdf_file_name,icub_version);
        }
        else
        {
            icub_model = new iCub::iDynTree::iCubTree(urdf_file_name,icub_version,fixed_link_name);
        }
    }
    else
    {
        if( !assume_fixed_base )
        {
            icub_model = new iCub::iDynTree::iCubTree(icub_version);
        } else {
            icub_model = new iCub::iDynTree::iCubTree(icub_version,fixed_link_name);
        }
    }
    #else
    if( !assume_fixed_base )
    {
        icub_model = new iCub::iDynTree::iCubTree(icub_version);
    } else {
        icub_model = new iCub::iDynTree::iCubTree(icub_version,fixed_link_name);
    }
    #endif
    model_mutex.post();

    //Find end effector ids
    left_hand_link_idyntree_id = icub_model->getLinkIndex("r_hand");
    YARP_ASSERT(left_hand_link_idyntree_id >= 0);
    right_hand_link_idyntree_id = icub_model->getLinkIndex("r_hand");
    YARP_ASSERT(right_hand_link_idyntree_id >= 0);
    left_foot_link_idyntree_id = icub_model->getLinkIndex("l_foot");
    YARP_ASSERT(left_foot_link_idyntree_id >= 0);
    right_foot_link_idyntree_id = icub_model->getLinkIndex("r_foot");
    YARP_ASSERT(right_foot_link_idyntree_id >= 0);

    left_gripper_frame_idyntree_id = icub_model->getLinkIndex("l_gripper");
    YARP_ASSERT(left_gripper_frame_idyntree_id >= 0);
    right_gripper_frame_idyntree_id = icub_model->getLinkIndex("r_gripper");
    YARP_ASSERT(right_hand_link_idyntree_id >= 0);
    left_sole_frame_idyntree_id = icub_model->getLinkIndex("l_sole");
    YARP_ASSERT(left_sole_frame_idyntree_id >= 0);
    right_sole_frame_idyntree_id = icub_model->getLinkIndex("r_sole");
    YARP_ASSERT(right_sole_frame_idyntree_id >= 0);

    KDL::CoDyCo::TreePartition icub_partition = icub_model->getKDLUndirectedTree().getPartition();
    left_hand_link_id = icub_partition.getLocalLinkIndex(left_hand_link_idyntree_id);
    YARP_ASSERT(left_hand_link_id >= 0);
    right_hand_link_id = icub_partition.getLocalLinkIndex(right_hand_link_idyntree_id);
    YARP_ASSERT(right_hand_link_id >= 0);
    left_foot_link_id = icub_partition.getLocalLinkIndex(left_foot_link_idyntree_id);
    right_foot_link_id = icub_partition.getLocalLinkIndex(right_foot_link_idyntree_id);

    left_gripper_frame_id = icub_partition.getLocalLinkIndex(left_gripper_frame_idyntree_id);
    right_gripper_frame_id = icub_partition.getLocalLinkIndex(right_gripper_frame_idyntree_id);
    left_sole_frame_id = icub_partition.getLocalLinkIndex(left_sole_frame_idyntree_id);
    right_sole_frame_id = icub_partition.getLocalLinkIndex(right_sole_frame_idyntree_id);


    return ok;
}

void icubWholeBodyDynamicsEstimator::run()
{
    run_mutex.wait();
    //Temporary workaround: icubWholeBodyStatesLocal needs all the DOF present in the dynamical model
    if( sensors->getSensorNumber(wbi::SENSOR_ENCODER) != icub_model->getNrOfDOFs() )
    {
        LocalIdList list = sensors->getSensorList(wbi::SENSOR_ENCODER);

        std::cerr << "Available sensors: " << std::endl;

        for(LocalIdList::const_iterator it = list.begin(); it != list.end(); it++ ) {
            for(int j=0; j < it->second.size(); j++ ) {
                std::cerr << "Bp: " << it->first << " index " << it->second[j] << std::endl;
            }
        }
           std::cerr << "icubWholeBodyDynamicsEstimator::run() error: " <<
                  sensors->getSensorNumber(wbi::SENSOR_ENCODER) << " joint sensors are available, while  " <<
                  icub_model->getNrOfDOFs() << " joints are present in the model " << std::endl;
        assert(false);
        return;
    }

    ///< \todo improve robustness: what if a sensor dies or stop working? interface should warn the user
    mutex.wait();
    {
        resizeAll(sensors->getSensorNumber(SENSOR_ENCODER));
        resizeFTs(sensors->getSensorNumber(SENSOR_FORCE_TORQUE));
        resizeIMUs(sensors->getSensorNumber(SENSOR_IMU));

        ///< Read encoders
        if(sensors->readSensors(SENSOR_ENCODER, q.data(), qStamps.data(), false))
        {
            estimates.lastQ = q;
            AWPolyElement el;
            el.data = q;
            el.time = qStamps[0];
            estimates.lastDq = dqFilt->estimate(el);
            estimates.lastD2q = d2qFilt->estimate(el);

        }

        ///< Read force/torque sensors
        ///< \todo TODO buffer value of available_ft_sensors to avoid memory allocation (?)
        LocalIdList available_ft_sensors = sensors->getSensorList(SENSOR_FORCE_TORQUE);
        FOR_ALL_OF(itBp, itS, available_ft_sensors)
        {
            LocalId loc_id(itBp->first,*itS);
            int ft_index = available_ft_sensors.localToGlobalId(loc_id);
            if( sensors->readSensor(SENSOR_FORCE_TORQUE, loc_id, forcetorques[ft_index].data(), &(forcetorquesStamps[ft_index]),false ) ) {
                estimates.lastForceTorques[ft_index] = forcetorqueFilters[ft_index]->filt(forcetorques[ft_index]); ///< low pass filter
                estimates.lastForceTorques[ft_index] = estimates.lastForceTorques[ft_index] - forcetorques_offset[ft_index]; /// remove offset
            } else {
                std::cout << "icubWholeBodyStatesLocal: Error in reading F/T sensors, exiting" << std::endl;
                YARP_ASSERT(false);
            }
        }

        ///< Read IMU
        ///< \todo TODO buffer value of available_imu_sensors to avoid memory allocation (?)
        ///< \todo TODO add filters for imu values ->
        LocalIdList available_imu_sensors = sensors->getSensorList(SENSOR_IMU);
        FOR_ALL_OF(itBp, itS, available_imu_sensors)
        {
            LocalId loc_id(itBp->first,*itS);
            int imu_index = available_imu_sensors.localToGlobalId(loc_id);
            //std::cout << "readSensor for IMU " << imu_index << std::endl;
            assert(IMUs.size() > imu_index );
            assert(IMUs[imu_index].size() == sensorTypeDescriptions[SENSOR_IMU].dataSize );
            if( sensors->readSensor(SENSOR_IMU, loc_id, IMUs[imu_index].data(), &(IMUStamps[imu_index]),false ) ) {
                estimates.lastIMUs[imu_index].setSubvector(0,IMUs[imu_index].subVector(0,3)); ///< orientation is simply copied as already result of an estimation
                estimates.lastIMUs[imu_index].setSubvector(4,imuLinearAccelerationFilters[imu_index]->filt(IMUs[imu_index].subVector(4,6)));  ///< linear acceleration is filtered with a low pass filter
                estimates.lastIMUs[imu_index].setSubvector(7,imuAngularVelocityFilters[imu_index]->filt(IMUs[imu_index].subVector(7,9)));  ///< angular velocity is filtered with a low pass filter
                estimates.lastIMUs[imu_index].setSubvector(10,imuMagnetometerFilters[imu_index]->filt(IMUs[imu_index].subVector(10,12))); ///< magnetometer readings are filtered with a low pass filter
            } else {
                std::cout << "icubWholeBodyStatesLocal: Error in reading IMU, exiting" << std::endl;
                YARP_ASSERT(false);
            }
            //std::cout << "IMU measured " << std::endl;
            //std::cout << IMUs[imu_index].toString() << std::endl;
            //std::cout << estimates.lastIMUs[imu_index].toString() << std::endl;
            //std::cout << "timestamp: " << IMUStamps[imu_index] << std::endl;
        }

        //Estimate angular acceleration only for the IMU used in iDynTree
        //std::cout << "Angular velocity used for acceleration estimation " <<  estimates.lastIMUs[0].subVector(7,9).toString() << std::endl;
        AWPolyElement el;
        el.data = omega_used_IMU = estimates.lastIMUs[0].subVector(7,9);
        el.time = IMUStamps[0];

        domega_used_IMU = imuAngularAccelerationFilt->estimate(el);

        ddp_used_IMU = estimates.lastIMUs[0].subVector(4,6);

        /*
        std::cout << "domega " <<  domega_used_IMU.toString() << std::endl;
        std::cout << "omega  " << omega_used_IMU.toString() << std::endl;
        std::cout << "ddp " << ddp_used_IMU.toString() << std::endl;
        */

        ///< Read skin contacts
        readSkinContacts();

        ///< Estimate joint torque sensors from force/torque measurements
        estimateExternalForcesAndJointTorques();

        ///< Filter obtained joint torque measures
        {
            // @todo Convert joint torques into motor torques
            AWPolyElement el;
            el.time = yarp::os::Time::now();

            estimates.lastTauJ = tauJ;// tauJFilt->filt(tauJ);  ///< low pass filter
            estimates.lastTauM = tauMFilt->filt(tauJ);  ///< low pass filter

            el.data = tauJ;
            estimates.lastDtauJ = dTauJFilt->estimate(el);  ///< derivative filter

            //el.data = tauM;
            estimates.lastDtauM = dTauMFilt->estimate(el);  ///< derivative filter
        }

        ///< Read motor pwm
        sensors->readSensors(SENSOR_PWM, pwm.data(),0, false);
        estimates.lastPwm = pwmFilt->filt(pwm);     ///< low pass filter
    }
    mutex.post();

    run_mutex.post();

    return;
}

void icubWholeBodyDynamicsEstimator::readSkinContacts()
{
    skinContactList *scl = port_skin_contacts->read(false);
    if(scl)
    {
        //< \todo TODO check for envelope
        last_reading_skin_contact_list_Stamp = Time::now();
        if(scl->empty())   // if no skin contacts => leave the old contacts but reset pressure and contact list
        {
            //< \todo TODO this (using the last contacts if no contacts are detected) should be at subtree level, not at global level
            for(skinContactList::iterator it=skinContacts.begin(); it!=skinContacts.end(); it++)
            {
                it->setPressure(0.0);
                it->setActiveTaxels(0);
            }
            return;
        }

        //Probably source of crazy inefficiencies, here just to reach a working state as soon as possible \todo TODO
        map<BodyPart, skinContactList> contactsPerBp = scl->splitPerBodyPart();


        // if there are more than 1 contact and less than 10 taxels are active then suppose zero moment
        for(map<BodyPart,skinContactList>::iterator it=contactsPerBp.begin(); it!=contactsPerBp.end(); it++)
            if(it->second.size()>1)
                for(skinContactList::iterator c=it->second.begin(); c!=it->second.end(); c++)
                    if(c->getActiveTaxels()<10)
                        c->fixMoment();

        //TODO \todo add other parts
        skinContacts = contactsPerBp[LEFT_ARM];
        skinContacts.insert(skinContacts.end(), contactsPerBp[RIGHT_ARM].begin(), contactsPerBp[RIGHT_ARM].end());
        skinContacts.insert(skinContacts.end(), contactsPerBp[TORSO].begin(), contactsPerBp[TORSO].end());
        //skinContacts.insert(skinContacts.end(), contactsPerBp[LEFT_LEG].begin(), contactsPerBp[LEFT_LEG].end());
        //skinContacts.insert(skinContacts.end(), contactsPerBp[RIGHT_LEG].begin(), contactsPerBp[RIGHT_LEG].end());
    }
    else if(Time::now()-last_reading_skin_contact_list_Stamp>SKIN_EVENTS_TIMEOUT && last_reading_skin_contact_list_Stamp!=0.0)
    {
        // if time is up, use default contact points \todo TODO
        skinContacts.clear();
    }

    //At this point, in a way or the other skinContacts must have at least a valid contact for each subtree
    //If this is not true, we add a default contact for each subgraph
    map<BodyPart, skinContactList> contactsPerBp = skinContacts.splitPerBodyPart();

    dynContacts = skinContacts.toDynContactList();

    //Ugly, but if we depend on skinContact data structure we have to do in this way
    //default contact torso
    if( contactsPerBp[TORSO].size() == 0 ) {
        dynContacts.push_back(getDefaultContact(TORSO_SUBTREE));
    }

    if( contactsPerBp[RIGHT_ARM].size() == 0 ) {
        dynContacts.push_back(getDefaultContact(RIGHT_ARM_SUBTREE));
    }

    if( contactsPerBp[LEFT_ARM].size() == 0 ) {
        dynContacts.push_back(getDefaultContact(LEFT_ARM_SUBTREE));
    }

    if( contactsPerBp[RIGHT_LEG].size() == 0 ) {
        /// \todo TODO handle v1 and v2 legs
        dynContacts.push_back(getDefaultContact(RIGHT_LEG_SUBTREE));
        dynContacts.push_back(getDefaultContact(RIGHT_FOOT_SUBTREE));
    }

    if( contactsPerBp[LEFT_LEG].size() == 0 ) {
        /// \todo TODO handle v1 and v2 legs
        dynContacts.push_back(getDefaultContact(LEFT_LEG_SUBTREE));
        dynContacts.push_back(getDefaultContact(LEFT_FOOT_SUBTREE));
    }

}



dynContact icubWholeBodyDynamicsEstimator::getDefaultContact(const iCubSubtree icub_subtree)
{
    dynContact return_value;
    switch( icub_subtree ) {
        case RIGHT_ARM_SUBTREE:
            //Copied by iDynContactSolver::computeExternalContacts
            return_value = dynContact(RIGHT_ARM,6,Vector(3,0.0));
            break;
        case LEFT_ARM_SUBTREE:
            //Copied by iDynContactSolver::computeExternalContacts
            return_value = dynContact(LEFT_ARM,6,Vector(3,0.0));
            break;
        case TORSO_SUBTREE:
            // \todo TODO if floating base, use dynContact(TORSO,0,Vector(3,0.0))
            return_value = dynContact(TORSO,0,Vector(3,0.0));
            break;
        case RIGHT_LEG_SUBTREE:
            return_value = dynContact(RIGHT_LEG,3,Vector(3,0.0)); //Random contact
            break;
        case LEFT_LEG_SUBTREE:
            return_value = dynContact(LEFT_LEG,3,Vector(3,0.0));  //Random contact
            break;
        case RIGHT_FOOT_SUBTREE:
            //Copied by wholeBodyDynamics run() method
            return_value = dynContact(RIGHT_LEG,5,Vector(3,0.0));
            break;
        case LEFT_FOOT_SUBTREE:
            //Copied by wholeBodyDynamics run() method
            return_value = dynContact(LEFT_LEG,5,Vector(3,0.0));
            break;
        default:
            break;
    }
    return return_value;
}

void getEEWrench(const iCub::iDynTree::iCubTree & icub_model,
                 const iCub::skinDynLib::dynContact & dyn_contact,
                 bool & contact_found,
                 yarp::sig::Vector & link_wrench,
                 yarp::sig::Vector & gripper_wrench,
                 int ee_frame_idyntree_id,
                 int link_idyntree_id)
{
    //std::cout << "getEEWRench " << std::endl;
    contact_found = true;
    KDL::Wrench f_gripper, f_link, f_contact;
    KDL::Vector COP;
    YarptoKDL(dyn_contact.getCoP(),COP);
    YarptoKDL(dyn_contact.getForceMoment(),f_contact);
    //std::cout << "f_contact " << f_contact << std::endl;
    KDL::Frame H_link_contact(COP);
    f_link = H_link_contact*f_contact;
    KDLtoYarp(f_link,link_wrench);
    yarp::sig::Matrix H_gripper_link_yarp = icub_model.getPosition(ee_frame_idyntree_id,link_idyntree_id);
    YARP_ASSERT(H_gripper_link_yarp.cols() == 4 &&
                H_gripper_link_yarp.rows() == 4);
    KDL::Frame H_gripper_link;
    YarptoKDL(H_gripper_link_yarp,H_gripper_link);
    f_gripper = H_gripper_link*f_link;
    KDLtoYarp(f_gripper,gripper_wrench);
}

void icubWholeBodyDynamicsEstimator::estimateExternalForcesAndJointTorques()
{
    //Assume that only a IMU is available

    /** \todo TODO check that serialization between wbi and iDynTree are the same */
    assert(omega_used_IMU.size() == 3);
    assert(domega_used_IMU.size() == 3);
    assert(ddp_used_IMU.size() == 3);

<<<<<<< HEAD
    if( !enable_omega_domega_IMU ) {
=======
    if( !enable_omega_domega_IMU )
    {
        domega_used_IMU.zero();
        omega_used_IMU.zero();
    }

    double gravity = 9.8;

    if( assume_fixed_base )
    {
>>>>>>> 05762f9d
        domega_used_IMU.zero();
        omega_used_IMU.zero();
        ddp_used_IMU.zero();
        switch( fixed_link )
        {
            case FIXED_ROOT_LINK:
                ddp_used_IMU[2] = gravity;
            break;
            case FIXED_L_SOLE:
            case FIXED_R_SOLE:
                ddp_used_IMU[0] = gravity;
            break;
        }
    }

    model_mutex.wait();
    assert(estimates.lastQ.size() == icub_model->getNrOfDOFs());
    assert(estimates.lastDq.size() == icub_model->getNrOfDOFs());
    assert(estimates.lastD2q.size() == icub_model->getNrOfDOFs());

    YARP_ASSERT(icub_model->setInertialMeasure(omega_used_IMU,domega_used_IMU,ddp_used_IMU));
    (icub_model->setAng(estimates.lastQ));
    (icub_model->setDAng(estimates.lastDq));
    (icub_model->setD2Ang(estimates.lastD2q));
    for(int i=0; i < icub_model->getNrOfFTSensors(); i++ ) {
        //std::cout << "Number of F/T sensors available " << estimates.lastForceTorques.size() << std::endl;
        //std::cout << "Number of F/T sensors required by the model " << icub_model->getNrOfFTSensors() << std::endl;
        YARP_ASSERT(estimates.lastForceTorques.size() == icub_model->getNrOfFTSensors());
        assert(estimates.lastForceTorques[i].size() == 6);
        YARP_ASSERT(icub_model->setSensorMeasurement(i,estimates.lastForceTorques[i]));
    }
    icub_model->setContacts(dynContacts);

    /** \todo TODO avoid unlocking/locking a mutex locked in the calling function in the called function */
    /** \todo TODO use a different mutex to ensure that the dimensions of the sensors/states does not change? */
    //mutex.post();

    YARP_ASSERT(icub_model->kinematicRNEA());
    YARP_ASSERT(icub_model->estimateContactForces());
    YARP_ASSERT(icub_model->dynamicRNEA());
<<<<<<< HEAD
    YARP_ASSERT(icub_model->computePositions());
=======
>>>>>>> 05762f9d

    estimatedLastDynContacts = icub_model->getContacts();

    //Create estimatedLastSkinDynContacts using original skinContacts list read from skinManager
    // for each dynContact find the related skinContact (if any) and set the wrench in it
    unsigned long cId;
    bool contactFound=false;
    for(unsigned int i=0; i < estimatedLastDynContacts.size(); i++)
    {
        /*
        std::cout << "Found contact at " << estimatedLastDynContacts[i].getBodyPart() <<
                     " " << estimatedLastDynContacts[i].getLinkNumber() << std::endl;
        std::cout << "Left hand link id " << left_hand_link_id << std::endl;
        */
        cId = estimatedLastDynContacts[i].getId();
        for(unsigned int j=0; j<skinContacts.size(); j++)
        {
            if(cId == skinContacts[j].getId())
            {
                skinContacts[j].setForceMoment( dynContacts[i].getForceMoment() );
                contactFound = true;
                j = skinContacts.size();    // break from the inside for loop
            }
        }
        // if there is no associated skin contact, create one
        if(!contactFound)
            skinContacts.push_back(skinContact(estimatedLastDynContacts[i]));
        contactFound = false;

        //If a dyn contact is found on the end effector, store its value
        if( estimatedLastDynContacts[i].getBodyPart() == LEFT_ARM &&
            estimatedLastDynContacts[i].getLinkNumber() ==  left_hand_link_id )
        {
            getEEWrench(*icub_model,estimatedLastDynContacts[i],left_arm_ee_contact_found,
                        left_hand_ee_wrench,left_gripper_ee_wrench,left_gripper_frame_idyntree_id,left_hand_link_idyntree_id);
        }
        if( estimatedLastDynContacts[i].getBodyPart() == RIGHT_ARM &&
            estimatedLastDynContacts[i].getLinkNumber() ==  right_hand_link_id )
        {
            getEEWrench(*icub_model,estimatedLastDynContacts[i],right_arm_ee_contact_found,
                        right_hand_ee_wrench,right_gripper_ee_wrench,right_gripper_frame_idyntree_id,right_hand_link_idyntree_id);
        }
        if( estimatedLastDynContacts[i].getBodyPart() == LEFT_LEG &&
            estimatedLastDynContacts[i].getLinkNumber() ==  left_foot_link_id )
        {
            getEEWrench(*icub_model,estimatedLastDynContacts[i],left_leg_ee_contact_found,
                        left_foot_ee_wrench,left_sole_ee_wrench,left_sole_frame_idyntree_id,left_foot_link_idyntree_id);
        }
        if( estimatedLastDynContacts[i].getBodyPart() == RIGHT_LEG &&
            estimatedLastDynContacts[i].getLinkNumber() ==  right_foot_link_id )
        {
            getEEWrench(*icub_model,estimatedLastDynContacts[i],right_leg_ee_contact_found,
                        right_foot_ee_wrench,right_sole_ee_wrench,right_sole_frame_idyntree_id,right_foot_link_idyntree_id);
        }
    }

    //mutex.wait();
<<<<<<< HEAD
=======

>>>>>>> 05762f9d
    estimatedLastSkinDynContacts = skinContacts;

    assert((int)tauJ.size() == icub_model->getNrOfDOFs());
    tauJ = icub_model->getTorques();
    model_mutex.post();

}


void deleteFirstOrderFilterVector(std::vector<iCub::ctrl::FirstOrderLowPassFilter *> & vec)
{
    for(int i=0; i < (int)vec.size(); i++ ) {
        if( vec[i]!= 0 ) { delete vec[i]; vec[i]=0; }
    }
    vec.resize(0);
}

void icubWholeBodyDynamicsEstimator::threadRelease()
{
    if(dqFilt!=0)    { delete dqFilt;  dqFilt=0; }
    if(d2qFilt!=0)   { delete d2qFilt; d2qFilt=0; }
    if(dTauJFilt!=0) { delete dTauJFilt; dTauJFilt=0; }
    if(dTauMFilt!=0) { delete dTauMFilt; dTauMFilt=0; }     // motor torque derivative filter
    if(tauJFilt!=0)  { delete tauJFilt; tauJFilt=0; }  ///< low pass filter for joint torque
    if(tauMFilt!=0)  { delete tauMFilt; tauMFilt=0; }  ///< low pass filter for motor torque
    if(pwmFilt!=0)   { delete pwmFilt; pwmFilt=0;   }
    deleteFirstOrderFilterVector(imuLinearAccelerationFilters);
    deleteFirstOrderFilterVector(imuAngularVelocityFilters);
    deleteFirstOrderFilterVector(imuMagnetometerFilters);
    deleteFirstOrderFilterVector(forcetorqueFilters);
    if(imuAngularAccelerationFilt!=0) { delete imuAngularAccelerationFilt; imuAngularAccelerationFilt=0; }
    return;
}

void icubWholeBodyDynamicsEstimator::lockAndResizeAll(int n)
{
    mutex.wait();
    resizeAll(n);
    mutex.post();
}

void icubWholeBodyDynamicsEstimator::resizeAll(int n)
{
    q.resize(n,0.0);
    qStamps.resize(n,INITIAL_TIMESTAMP);
    tauJ.resize(n,0.0);
    tauJStamps.resize(n,INITIAL_TIMESTAMP);
    pwm.resize(n,0);
    pwmStamps.resize(n,INITIAL_TIMESTAMP);
    estimates.lastQ.resize(n,0.0);
    estimates.lastDq.resize(n,0.0);
    estimates.lastD2q.resize(n,0.0);
    estimates.lastTauJ.resize(n,0.0);
    estimates.lastTauM.resize(n,0.0);
    estimates.lastDtauJ.resize(n,0.0);
    estimates.lastDtauM.resize(n,0.0);
    estimates.lastPwm.resize(n,0.0);
}

void icubWholeBodyDynamicsEstimator::lockAndResizeFTs(int n)
{
    mutex.wait();
    resizeFTs(n);
    mutex.post();
}

void icubWholeBodyDynamicsEstimator::resizeFTs(int n)
{
    forcetorques.resize(n,Vector(sensorTypeDescriptions[SENSOR_FORCE_TORQUE].dataSize,0.0));
    forcetorques_offset.resize(n,Vector(sensorTypeDescriptions[SENSOR_FORCE_TORQUE].dataSize,0.0));
    forcetorquesStamps.resize(n,INITIAL_TIMESTAMP);
    forcetorqueFilters.resize(n);
    estimates.lastForceTorques.resize(n,Vector(sensorTypeDescriptions[SENSOR_FORCE_TORQUE].dataSize,0.0));
}

void icubWholeBodyDynamicsEstimator::lockAndResizeIMUs(int n)
{
    mutex.wait();
    resizeIMUs(n);
    mutex.post();
}

void icubWholeBodyDynamicsEstimator::resizeIMUs(int n)
{
    IMUs.resize(n,Vector(sensorTypeDescriptions[SENSOR_IMU].dataSize,0.0));
    IMUStamps.resize(n,INITIAL_TIMESTAMP);
    imuAngularVelocityFilters.resize(n);
    imuLinearAccelerationFilters.resize(n);
    imuMagnetometerFilters.resize(n);
    estimates.lastIMUs.resize(n,Vector(sensorTypeDescriptions[SENSOR_IMU].dataSize,0.0));
}

bool icubWholeBodyDynamicsEstimator::lockAndCopyVector(const Vector &src, double *dest)
{
    if(dest==0)
        return false;
    mutex.wait();
    memcpy(dest, src.data(), sizeof(double)*src.size());
    mutex.post();
    return true;
}

bool icubWholeBodyDynamicsEstimator::lockAndCopyVectorElement(int index, const Vector &src, double *dest)
{
    mutex.wait();
    dest[0] = src[index];
    mutex.post();
    return true;
}

bool icubWholeBodyDynamicsEstimator::lockAndCopyElementVectorFromVector(int index, const std::vector<Vector> &src, double *dest)
{
    if(dest==0)
        return false;
    mutex.wait();
    memcpy(dest,src[index].data(),sizeof(double)*src[index].size());
    mutex.post();
    return true;
}

bool icubWholeBodyDynamicsEstimator::lockAndCopyVectorOfVectors(const std::vector<Vector> &src, double *dest)
{
    if(dest==0)
        return false;
    mutex.wait();
    for(int i=0, offset = 0; i < (int)src.size(); i++) {
        memcpy(dest+offset,src[i].data(),sizeof(double)*src[i].size());
        offset += src[i].size();
    }
    mutex.post();
    return true;
}

void copyVector(const yarp::sig::Vector & src, double * dest)
{
    memcpy(dest,src.data(),src.size()*sizeof(double));
}

bool icubWholeBodyDynamicsEstimator::lockAndCopyExternalForceTorque(const LocalId & sid, double * dest)
{
    bool external_ft_available = false;
    if(dest==0)
    {
        return false;
    }
    switch(sid.bodyPart)
    {
        case LEFT_ARM:
            if( sid.index == left_hand_link_id )
            {
                copyVector(left_hand_ee_wrench,dest);
                external_ft_available = true;
            }
            else if ( sid.index == left_gripper_frame_id )
            {
                copyVector(left_gripper_ee_wrench,dest);
                external_ft_available = true;
            }
        break;
        case RIGHT_ARM:
            if( sid.index == right_hand_link_id )
            {
                copyVector(right_hand_ee_wrench,dest);
                external_ft_available = true;
            }
            else if ( sid.index == right_gripper_frame_id )
            {
                copyVector(right_gripper_ee_wrench,dest);
                external_ft_available = true;
            }
        break;
        case LEFT_LEG:
            if( sid.index == left_foot_link_id )
            {
                copyVector(left_foot_ee_wrench,dest);
                external_ft_available = true;
            }
            else if ( sid.index == left_sole_frame_id )
            {
                copyVector(left_sole_ee_wrench,dest);
                external_ft_available = true;
            }
        break;
        case RIGHT_LEG:
            if( sid.index == right_foot_link_id )
            {
                copyVector(right_foot_ee_wrench,dest);
                external_ft_available = true;
            }
            else if ( sid.index == right_sole_frame_id )
            {
                copyVector(right_sole_ee_wrench,dest);
                external_ft_available = true;
            }
        break;
    }
    return external_ft_available;
}

bool icubWholeBodyDynamicsEstimator::lockAndSetEstimationParameter(const EstimateType et, const EstimationParameter ep, const void *value)
{
    bool res = false;
    mutex.wait();
    switch(et)
    {
    case ESTIMATE_JOINT_VEL:
    case ESTIMATE_MOTOR_VEL:
        if(ep==ESTIMATION_PARAM_ADAPTIVE_WINDOW_MAX_SIZE)
            res = setVelFiltParams(((int*)value)[0], dqFiltTh);
        else if(ep==ESTIMATION_PARAM_ADAPTIVE_WINDOW_THRESHOLD)
            res = setVelFiltParams(dqFiltWL, ((double*)value)[0]);
        break;

    case ESTIMATE_JOINT_ACC:
    case ESTIMATE_MOTOR_ACC:
        if(ep==ESTIMATION_PARAM_ADAPTIVE_WINDOW_MAX_SIZE)
            res = setAccFiltParams(((int*)value)[0], d2qFiltTh);
        else if(ep==ESTIMATION_PARAM_ADAPTIVE_WINDOW_THRESHOLD)
            res = setAccFiltParams(d2qFiltWL, ((double*)value)[0]);
        break;

    case ESTIMATE_JOINT_TORQUE:
        if(ep==ESTIMATION_PARAM_LOW_PASS_FILTER_CUT_FREQ)
            res = setTauJCutFrequency(((double*)value)[0]);
        else if(ep==wbi::ESTIMATION_PARAM_ENABLE_OMEGA_IMU_DOMEGA_IMU)
            res = setEnableOmegaDomegaIMU(*((bool*)value));
        break;

    case ESTIMATE_JOINT_TORQUE_DERIVATIVE:
        if(ep==ESTIMATION_PARAM_ADAPTIVE_WINDOW_MAX_SIZE)
            res = setDtauJFiltParams(((int*)value)[0], dTauJFiltTh);
        else if(ep==ESTIMATION_PARAM_ADAPTIVE_WINDOW_THRESHOLD)
            res = setDtauJFiltParams(dTauJFiltWL, ((double*)value)[0]);
        break;

    case ESTIMATE_MOTOR_TORQUE:
        if(ep==ESTIMATION_PARAM_LOW_PASS_FILTER_CUT_FREQ)
            res = setTauMCutFrequency(((double*)value)[0]);
        break;

    case ESTIMATE_MOTOR_TORQUE_DERIVATIVE:
        if(ep==ESTIMATION_PARAM_ADAPTIVE_WINDOW_MAX_SIZE)
            res = setDtauMFiltParams(((int*)value)[0], dTauMFiltTh);
        else if(ep==ESTIMATION_PARAM_ADAPTIVE_WINDOW_THRESHOLD)
            res = setDtauMFiltParams(dTauMFiltWL, ((double*)value)[0]);
        break;

    case ESTIMATE_MOTOR_PWM:
        if(ep==ESTIMATION_PARAM_LOW_PASS_FILTER_CUT_FREQ)
            res = setPwmCutFrequency(((double*)value)[0]);
        break;

    case ESTIMATE_IMU: ///< \todo TODO
    case ESTIMATE_FORCE_TORQUE_SENSOR: ///< \todo TODO
    case ESTIMATE_JOINT_POS:
    case ESTIMATE_MOTOR_POS:
    default: break;
    }
    mutex.post();
    return res;
}

bool icubWholeBodyDynamicsEstimator::lockAndSetEstimationOffset(const EstimateType et, const LocalId & sid, const double *value)
{
    bool res = true;
    int ft_index;
    mutex.wait();
    switch(et)
    {
    case ESTIMATE_FORCE_TORQUE_SENSOR: ///< \todo TODO
        ft_index = sensors->getSensorList(SENSOR_FORCE_TORQUE).localToGlobalId(sid);
        memcpy(forcetorques_offset[ft_index].data(), (double*)value, sizeof(double)*sensorTypeDescriptions[SENSOR_FORCE_TORQUE].dataSize);
        break;
    default:
        break;
    }
    mutex.post();
    return res;
}

bool icubWholeBodyDynamicsEstimator::lockAndGetEstimationOffset(const EstimateType et, const LocalId & sid, double *value)
{
    bool res = true;
    int ft_index;
    mutex.wait();
    switch(et)
    {
    case ESTIMATE_FORCE_TORQUE_SENSOR: ///< \todo TODO
        ft_index = sensors->getSensorList(SENSOR_FORCE_TORQUE).localToGlobalId(sid);
        memcpy(value, forcetorques_offset[ft_index].data(), sizeof(double)*sensorTypeDescriptions[SENSOR_FORCE_TORQUE].dataSize);
        break;
    default:
        break;
    }
    mutex.post();
    return res;
}



bool icubWholeBodyDynamicsEstimator::setVelFiltParams(int windowLength, double threshold)
{
    if(windowLength<1 || threshold<=0.0)
        return false;
    dqFiltWL = windowLength;
    dqFiltTh = threshold;
    if(dqFilt!=NULL)
    {
        AWPolyList list = dqFilt->getList();
        dqFilt = new AWLinEstimator(dqFiltWL, dqFiltTh);
        for(AWPolyList::iterator it=list.begin(); it!=list.end(); it++)
            dqFilt->feedData(*it);
    }
    return true;
}

bool icubWholeBodyDynamicsEstimator::setAccFiltParams(int windowLength, double threshold)
{
    if(windowLength<1 || threshold<=0.0)
        return false;
    d2qFiltWL = windowLength;
    d2qFiltTh = threshold;
    if(d2qFilt!=NULL)
    {
        AWPolyList list = d2qFilt->getList();
        d2qFilt = new AWQuadEstimator(d2qFiltWL, d2qFiltTh);
        for(AWPolyList::iterator it=list.begin(); it!=list.end(); it++)
            d2qFilt->feedData(*it);
    }
    return true;
}

bool icubWholeBodyDynamicsEstimator::setDtauJFiltParams(int windowLength, double threshold)
{
    if(windowLength<1 || threshold<=0.0)
        return false;
    dTauJFiltWL = windowLength;
    dTauJFiltTh = threshold;
    if(dTauJFilt!=NULL)
    {
        AWPolyList list = dTauJFilt->getList();
        dTauJFilt = new AWLinEstimator(windowLength, threshold);
        for(AWPolyList::iterator it=list.begin(); it!=list.end(); it++)
            dTauJFilt->feedData(*it);
    }
    return true;
}

bool icubWholeBodyDynamicsEstimator::setDtauMFiltParams(int windowLength, double threshold)
{
    if(windowLength<1 || threshold<=0.0)
        return false;
    dTauMFiltWL = windowLength;
    dTauMFiltTh = threshold;
    if(dTauMFilt!=NULL)
    {
        AWPolyList list = dTauMFilt->getList();
        dTauMFilt = new AWLinEstimator(windowLength, threshold);
        for(AWPolyList::iterator it=list.begin(); it!=list.end(); it++)
            dTauMFilt->feedData(*it);
    }
    return true;
}

bool icubWholeBodyDynamicsEstimator::setTauJCutFrequency(double fc)
{
    return tauJFilt->setCutFrequency(fc);
}

bool icubWholeBodyDynamicsEstimator::setTauMCutFrequency(double fc)
{
    return tauMFilt->setCutFrequency(fc);
}

bool icubWholeBodyDynamicsEstimator::setPwmCutFrequency(double fc)
{
    return pwmFilt->setCutFrequency(fc);
}

bool icubWholeBodyDynamicsEstimator::setEnableOmegaDomegaIMU(bool _enabled_omega_domega_IMU)
{
    enable_omega_domega_IMU = _enabled_omega_domega_IMU;
    return true;
}<|MERGE_RESOLUTION|>--- conflicted
+++ resolved
@@ -243,11 +243,7 @@
         return lockAndReadSensor(SENSOR_PWM, sid, data, time, blocking);
     case ESTIMATE_IMU:
         return estimator->lockAndCopyElementVectorFromVector(sensors->getSensorList(SENSOR_IMU).localToGlobalId(sid), estimator->estimates.lastIMUs, data);
-<<<<<<< HEAD
     case ESTIMATE_FORCE_TORQUE_SENSOR:
-=======
-    case ESTIMATE_FORCE_TORQUE:
->>>>>>> 05762f9d
         return estimator->lockAndCopyElementVectorFromVector(sensors->getSensorList(SENSOR_FORCE_TORQUE).localToGlobalId(sid), estimator->estimates.lastForceTorques, data);
     case ESTIMATE_EXTERNAL_FORCE_TORQUE:
         return estimator->lockAndCopyExternalForceTorque(sid,data);
@@ -608,8 +604,6 @@
     imuAngularAccelerationFilt = new AWLinEstimator(imuAngularAccelerationFiltWL, imuAngularAccelerationFiltTh);
 
     //Allocation model
-<<<<<<< HEAD
-=======
     std::string fixed_link_name;
     if( assume_fixed_base )
     {
@@ -626,8 +620,6 @@
             break;
         }
     }
-
->>>>>>> 05762f9d
     model_mutex.wait();
     #ifdef CODYCO_USES_URDFDOM
     if( use_urdf )
@@ -978,9 +970,6 @@
     assert(domega_used_IMU.size() == 3);
     assert(ddp_used_IMU.size() == 3);
 
-<<<<<<< HEAD
-    if( !enable_omega_domega_IMU ) {
-=======
     if( !enable_omega_domega_IMU )
     {
         domega_used_IMU.zero();
@@ -991,7 +980,6 @@
 
     if( assume_fixed_base )
     {
->>>>>>> 05762f9d
         domega_used_IMU.zero();
         omega_used_IMU.zero();
         ddp_used_IMU.zero();
@@ -1032,10 +1020,7 @@
     YARP_ASSERT(icub_model->kinematicRNEA());
     YARP_ASSERT(icub_model->estimateContactForces());
     YARP_ASSERT(icub_model->dynamicRNEA());
-<<<<<<< HEAD
     YARP_ASSERT(icub_model->computePositions());
-=======
->>>>>>> 05762f9d
 
     estimatedLastDynContacts = icub_model->getContacts();
 
@@ -1093,10 +1078,7 @@
     }
 
     //mutex.wait();
-<<<<<<< HEAD
-=======
-
->>>>>>> 05762f9d
+
     estimatedLastSkinDynContacts = skinContacts;
 
     assert((int)tauJ.size() == icub_model->getNrOfDOFs());
