/*
 * Copyright (C)2011  Department of Robotics Brain and Cognitive Sciences - Istituto Italiano di Tecnologia
 * Author: Marco Randazzo
 * email: marco.randazzo@iit.it
 * Permission is granted to copy, distribute, and/or modify this program
 * under the terms of the GNU General Public License, version 2 or any
 * later version published by the Free Software Foundation.
 *
 * A copy of the license can be found at
 * http://www.robotcub.org/icub/license/gpl.txt
 *
 * This program is distributed in the hope that it will be useful, but
 * WITHOUT ANY WARRANTY; without even the implied warranty of
 * MERCHANTABILITY or FITNESS FOR A PARTICULAR PURPOSE. See the GNU General
 * Public License for more details
 */

#include "wbiIcub/wholeBodyInterfaceIcub.h"
#include <yarp/os/Time.h>
#include <iCub/ctrl/math.h>
#include <string>
#include <sstream>
#include <cassert>

using namespace std;
using namespace wbi;
using namespace wbiIcub;
using namespace yarp::os;
using namespace yarp::dev;
using namespace yarp::sig;
using namespace iCub::skinDynLib;
using namespace iCub::ctrl;

#define MAX_NJ 20
#define WAIT_TIME 0.001

// iterate over all body parts
#define FOR_ALL_BODY_PARTS(itBp)            FOR_ALL_BODY_PARTS_OF(itBp, jointIdList)
// iterate over all joints of all body parts
#define FOR_ALL(itBp, itJ)                  FOR_ALL_OF(itBp, itJ, jointIdList)

// *********************************************************************************************************************
// *********************************************************************************************************************
//                                          ICUB WHOLE BODY SENSORS
// *********************************************************************************************************************
// *********************************************************************************************************************
icubWholeBodySensors::icubWholeBodySensors(const char* _name, const char* _robotName): initDone(false), name(_name), robot(_robotName)
{
    bodyPartNames = vector<string>(BodyPart_s, BodyPart_s + sizeof(BodyPart_s) / sizeof(string) );
    ftSens_2_port = vector<id_2_PortName>(icub_FTsens_2_PortName, icub_FTsens_2_PortName + sizeof(icub_FTsens_2_PortName)/sizeof(id_2_PortName));
    imu_2_port = vector<id_2_PortName>(icub_IMU_2_PortName, icub_IMU_2_PortName + sizeof(icub_IMU_2_PortName)/sizeof(id_2_PortName));
}

icubWholeBodySensors::icubWholeBodySensors(const char* _name, const char* _robotName, const std::vector<std::string> &_bodyPartNames, 
                                           const std::vector<id_2_PortName> &_ftSens_2_port, const std::vector<id_2_PortName> &_imu_2_port)
    : initDone(false), name(_name), robot(_robotName) , bodyPartNames(_bodyPartNames), ftSens_2_port(_ftSens_2_port), imu_2_port(_imu_2_port)
{}

bool icubWholeBodySensors::init()
{
    bool initDone = true;
    FOR_ALL_BODY_PARTS_OF(itBp, encoderIdList)
        initDone = initDone && openEncoder(itBp->first);

    FOR_ALL_BODY_PARTS_OF(itBp, pwmSensIdList)
        initDone = initDone && openPwm(itBp->first);
    
    FOR_ALL_BODY_PARTS_OF(itBp, torqueSensorIdList)
        initDone = initDone && openTorqueSensor(itBp->first);

    for(LocalIdList::iterator itBp=ftSensIdList.begin(); itBp!=ftSensIdList.end(); itBp++)
        for(vector<int>::iterator itId=itBp->second.begin(); itId!=itBp->second.end(); itId++)
            initDone = initDone && openFTsens(LocalId(itBp->first,*itId));
    
    for(LocalIdList::iterator itBp=imuIdList.begin(); itBp!=imuIdList.end(); itBp++)
        for(vector<int>::iterator itId=itBp->second.begin(); itId!=itBp->second.end(); itId++)
            initDone = initDone && openImu(LocalId(itBp->first,*itId));

    return initDone;
}

bool icubWholeBodySensors::close()
{
    bool ok = true;
    FOR_ALL_BODY_PARTS_OF(itBp, encoderIdList)
    {
        assert(dd[itBp->first]!=NULL);
        ok = ok && dd[itBp->first]->close();
    }
    FOR_ALL_BODY_PARTS_OF(itBp, pwmSensIdList)
    {
        if(dd[itBp->first]!=NULL)
            ok = ok && dd[itBp->first]->close();
    }
    
    FOR_ALL_BODY_PARTS_OF(itBp, torqueSensorIdList)
    {
        if(dd[itBp->first])
            ok = ok && dd[itBp->first]->close();
    }
    
    return ok;
}

bool icubWholeBodySensors::addSensor(const SensorType st, const LocalId &sid)
{
    switch(st)
    {
    case SENSOR_ENCODER:        return addEncoder(sid);
    case SENSOR_PWM:            return addPwm(sid);
    case SENSOR_IMU:            return addIMU(sid);
    case SENSOR_FORCE_TORQUE:   return addFTsensor(sid);
    case SENSOR_TORQUE:         return addTorqueSensor(sid);
    default: break;
    }
    return false;
}

int icubWholeBodySensors::addSensors(const SensorType st, const LocalIdList &sids)
{
    switch(st)
    {
    case SENSOR_ENCODER:        return addEncoders(sids);
    case SENSOR_PWM:            return addPwms(sids);
    case SENSOR_IMU:            return addIMUs(sids);
    case SENSOR_FORCE_TORQUE:   return addFTsensors(sids);
    case SENSOR_TORQUE:         return addTorqueSensors(sids);
    default: break;
    }
    return false;
}

bool icubWholeBodySensors::removeSensor(const SensorType st, const LocalId &sid)
{
    switch(st)
    {
    case SENSOR_ENCODER:        return encoderIdList.removeId(sid);;
    case SENSOR_PWM:            return pwmSensIdList.removeId(sid);
    case SENSOR_IMU:            return imuIdList.removeId(sid);
    case SENSOR_FORCE_TORQUE:   return ftSensIdList.removeId(sid);
    case SENSOR_TORQUE:         return torqueSensorIdList.removeId(sid);
    default:break;
    }
    return false;
}

LocalIdList icubWholeBodySensors::getSensorList(const SensorType st)
{
    switch(st)
    {
    case SENSOR_ENCODER:        return encoderIdList;
    case SENSOR_PWM:            return pwmSensIdList;
    case SENSOR_IMU:            return imuIdList;
    case SENSOR_FORCE_TORQUE:   return ftSensIdList;
    case SENSOR_TORQUE:         return torqueSensorIdList;
    default:break;
    }
    return LocalIdList();
}
        
int icubWholeBodySensors::getSensorNumber(const SensorType st)
{
    switch(st)
    {
    case SENSOR_ENCODER:        return encoderIdList.size();
    case SENSOR_PWM:            return pwmSensIdList.size();
    case SENSOR_IMU:            return imuIdList.size();
    case SENSOR_FORCE_TORQUE:   return ftSensIdList.size();
    case SENSOR_TORQUE:         return torqueSensorIdList.size();
    default: break;
    }
    return 0;
}

bool icubWholeBodySensors::readSensor(const SensorType st, const LocalId &sid, double *data, double *stamps, bool blocking)
{
    switch(st)
    {
    case SENSOR_ENCODER:        return readEncoder(sid, data, stamps, blocking);
    case SENSOR_PWM:            return readPwm(sid, data, stamps, blocking);
    case SENSOR_IMU:            return readIMU(sid, data, stamps, blocking);
    case SENSOR_FORCE_TORQUE:   return readFTsensor(sid, data, stamps, blocking);
    case SENSOR_TORQUE:         return readTorqueSensor(sid, data, stamps, blocking);
    default: break;
    }
    return false;
}
        
bool icubWholeBodySensors::readSensors(const SensorType st, double *data, double *stamps, bool blocking)
{
    switch(st)
    {
    case SENSOR_ENCODER:        return readEncoders(data, stamps, blocking);
    case SENSOR_PWM:            return readPwms(data, stamps, blocking);
    case SENSOR_IMU:            return readIMUs(data, stamps, blocking);
    case SENSOR_FORCE_TORQUE:   return readFTsensors(data, stamps, blocking);
    case SENSOR_TORQUE:         return readTorqueSensors(data, stamps, blocking);
    default: break;
    }
    return false;
}

/********************************************************************************************************************************************/
/**************************************************** PRIVATE METHODS ***********************************************************************/
/********************************************************************************************************************************************/

bool icubWholeBodySensors::openEncoder(const int bp)
{
    // check whether the encoder interface is already open
    if(ienc[bp]!=0) return true;
    // check whether the poly driver is already open (here I assume the elements of dd are initialized to 0)
    if(dd[bp]==0 && !openPolyDriver(name, robot, dd[bp], bodyPartNames[bp])) return false;
    // open the encoder interface
    if(!dd[bp]->view(ienc[bp]))
    {
        fprintf(stderr, "Problem initializing drivers of %s\n", bodyPartNames[bp].c_str());
        return false;
    }
    ///< store the number of joints in this body part
    int nj=0;
    ienc[bp]->getAxes(&nj);
    bodyPartAxes[bp] = nj;
    return true;
}

bool icubWholeBodySensors::openPwm(const int bp)
{
    ///< check whether the motor PWM interface is already open
    if(iopl[bp]!=0)             return true;
    ///< check that we are not in simulation, because iCub simulator does not implement pwm control
    if(isRobotSimulator(robot)) return true;
    ///< if necessary open the poly driver
    if(dd[bp]==0 && !openPolyDriver(name, robot, dd[bp], bodyPartNames[bp]))
        return false;

    if(!dd[bp]->view(iopl[bp]))
    {
        fprintf(stderr, "Problem initializing drivers of %s\n", bodyPartNames[bp].c_str());
        return false;
    }
    return true;
}

bool icubWholeBodySensors::openImu(const LocalId &i)
{
    string remotePort = "/" + robot + getPortName(i, imu_2_port);
    stringstream localPort; 
    localPort << "/" << name << "/imu" << i.bodyPart << "_" << i.index << ":i";
    portsIMU[i] = new BufferedPort<Vector>();
    if(!portsIMU[i]->open(localPort.str().c_str())) // open local input port
        return false;
    if(!Network::exists(remotePort.c_str()))        // check remote output port exists
        return false;
    if(!Network::connect(remotePort.c_str(), localPort.str().c_str(), "udp", true))   // connect remote to local port
        return false;
    return true;
}

bool icubWholeBodySensors::openFTsens(const LocalId &i)
{
    ftSensLastRead[i].resize(6,0.0);
    if(isRobotSimulator(robot)) // icub simulator doesn't have force/torque sensors
        return true;
    string remotePort = "/" + robot + getPortName(i, ftSens_2_port);
    stringstream localPort; 
    localPort << "/" << name << "/ftSens" << i.bodyPart << "_" << i.index << ":i";
    portsFTsens[i] = new BufferedPort<Vector>();
    if(!portsFTsens[i]->open(localPort.str().c_str()))  // open local input port
        return false;
    if(!Network::exists(remotePort.c_str()))            // check remote output port exists
        return false;
    if(!Network::connect(remotePort.c_str(), localPort.str().c_str(), "udp"))   // connect remote to local port
        return false;
    return true;
}

bool icubWholeBodySensors::openTorqueSensor(const int bp)
{
//    torqueSensorsLastRead[bp].resize(6,0.0);
    ///< check that we are not in simulation, because iCub simulator does not implement torque sensors
    if(isRobotSimulator(robot))
        return true;
    
    ///< check whether the joint control interface is already open
    if(torqueControlInterfaces[bp])
        return true;
    
    ///< if necessary open the poly driver
    if(dd[bp]==0 && !openPolyDriver(name, robot, dd[bp], bodyPartNames[bp]))
        return false;
    
    if(!dd[bp]->view(torqueControlInterfaces[bp]))
    {
        fprintf(stderr, "Problem initializing drivers of %s\n", bodyPartNames[bp].c_str());
        return false;
    }
    return true;
}

/********************************************** ADD *******************************************************/

bool icubWholeBodySensors::addEncoder(const LocalId &j)
{
    // if initialization was done and drivers of specified body part are not open, then open them
    if(initDone && !encoderIdList.containsBodyPart(j.bodyPart))
        if(!openEncoder(j.bodyPart))
            return false;
    // if initialization was not done, drivers will be opened during initialization
    return encoderIdList.addId(j);
}

int icubWholeBodySensors::addEncoders(const LocalIdList &jList)
{
    if(initDone)
        for(LocalIdList::const_iterator it=jList.begin(); it!=jList.end(); it++)
            if(!encoderIdList.containsBodyPart(it->first))
                if(!openEncoder(it->first))
                    return 0;
    return encoderIdList.addIdList(jList);
}

bool icubWholeBodySensors::addPwm(const LocalId &j)
{
    // if initialization was done and drivers of specified body part are not open, then open them
    // if initialization was not done, drivers will be opened during initialization
    if(initDone && !pwmSensIdList.containsBodyPart(j.bodyPart))
        if(!openPwm(j.bodyPart))
            return false;
    
    return pwmSensIdList.addId(j);
}

int icubWholeBodySensors::addPwms(const LocalIdList &jList)
{
    if(initDone)
        for(LocalIdList::const_iterator it=jList.begin(); it!=jList.end(); it++)
            if(!pwmSensIdList.containsBodyPart(it->first))
                if(!openPwm(it->first))
                    return 0;
    return pwmSensIdList.addIdList(jList);
}

bool icubWholeBodySensors::addIMU(const wbi::LocalId &i)
{
    // if initialization was done, then open port of specified IMU
    // if initialization was not done, ports will be opened during initialization
    if(initDone && !imuIdList.containsId(i))
        if(!openImu(i))
            return false;
    return imuIdList.addId(i);
}

int icubWholeBodySensors::addIMUs(const wbi::LocalIdList &jList)
{
    // if initialization was done, then open port of specified IMU
    // if initialization was not done, ports will be opened during initialization
    if(initDone)
        for(LocalIdList::const_iterator itBp=jList.begin(); itBp!=jList.end(); itBp++)
            for(vector<int>::const_iterator itId=itBp->second.begin(); itId!=itBp->second.end(); itId++)
                if(!imuIdList.containsId(LocalId(itBp->first,*itId)))
                    if(!openImu(LocalId(itBp->first,*itId)))
                        return 0;
    return imuIdList.addIdList(jList);
}

bool icubWholeBodySensors::addFTsensor(const wbi::LocalId &i)
{
    // if initialization was done, then open port of specified F/T sensor
    // if initialization was not done, ports will be opened during initialization
    if(initDone && !ftSensIdList.containsId(i))
        if(!openFTsens(i))
            return false;
    return ftSensIdList.addId(i);
}

int icubWholeBodySensors::addFTsensors(const wbi::LocalIdList &jList)
{
    // if initialization was done, then open port of specified IMU
    // if initialization was not done, ports will be opened during initialization
    if(initDone)
        for(LocalIdList::const_iterator itBp=jList.begin(); itBp!=jList.end(); itBp++)
            for(vector<int>::const_iterator itId=itBp->second.begin(); itId!=itBp->second.end(); itId++)
                if(!ftSensIdList.containsId(LocalId(itBp->first,*itId)))
                    if(!openFTsens(LocalId(itBp->first,*itId)))
                        return 0;
    return ftSensIdList.addIdList(jList);
}

bool icubWholeBodySensors::addTorqueSensor(const wbi::LocalId &i)
{
    // if initialization was done, then open port of specified joint torque sensor
    // if initialization was not done, ports will be opened during initialization
    if(initDone && !torqueSensorIdList.containsBodyPart(i.bodyPart))
        if(!openTorqueSensor(i.bodyPart))
            return false;
    
    return torqueSensorIdList.addId(i);
}

int icubWholeBodySensors::addTorqueSensors(const wbi::LocalIdList &jList)
{
    // if initialization was done, then open port of specified torque sensors
    // if initialization was not done, ports will be opened during initialization
    if(initDone)
        for(LocalIdList::const_iterator it = jList.begin(); it != jList.end(); it++)
            if(!torqueSensorIdList.containsBodyPart(it->first))
                if(!openTorqueSensor(it->first))
                    return 0;
    return torqueSensorIdList.addIdList(jList);
}

/********************************************** READ *******************************************************/

bool icubWholeBodySensors::readEncoders(double *q, double *stamps, bool wait)
{
    double qTemp[MAX_NJ], tTemp[MAX_NJ];
    bool res = true, update=false;
    int i=0;
    FOR_ALL_BODY_PARTS_OF(itBp, encoderIdList)
    {
        assert(ienc[itBp->first]!=NULL);
        // read encoders
        while( !(update=ienc[itBp->first]->getEncodersTimed(qTemp, tTemp)) && wait)
            Time::delay(WAIT_TIME);
        
        // if read succeeded => update data
        if(update)
            for(unsigned int i=0; i<bodyPartAxes[itBp->first]; i++)
            {
                // joints 0 and 2 of the torso are swapped
                qLastRead[itBp->first][itBp->first==TORSO ? 2-i : i]        = CTRL_DEG2RAD*qTemp[i];
                qStampLastRead[itBp->first][itBp->first==TORSO ? 2-i : i]   = tTemp[i];
            }
        
        // copy most recent data into output variables
        FOR_ALL_JOINTS(itBp, itJ)
        {
            q[i] = qLastRead[itBp->first][*itJ];
            if(stamps!=NULL)
                stamps[i] = qStampLastRead[itBp->first][*itJ];
            i++;
        }
        res = res && update;    // if read failed => return false
    }
    return res || wait;
}

bool icubWholeBodySensors::readPwms(double *pwm, double *stamps, bool wait)
{
    double pwmTemp[MAX_NJ];
    bool res = true, update=false;
    int i=0;
    FOR_ALL_BODY_PARTS_OF(itBp, encoderIdList)
    {
        // read data
        while( !(update=iopl[itBp->first]->getOutputs(pwmTemp)) && wait)
            Time::delay(WAIT_TIME);
        
        // if reading has succeeded, update last read data
        if(update)
            for(unsigned int i=0; i<bodyPartAxes[itBp->first]; i++)
                pwmLastRead[itBp->first][itBp->first==TORSO ? 2-i : i] = pwmTemp[i];    // joints of the torso are in reverse order
        
        // copy data in output vector
        FOR_ALL_JOINTS(itBp, itJ)
        {
            pwm[i]      = pwmLastRead[itBp->first][*itJ];
            // stamps[i]   = ?;
            i++;
        }
        res = res && update;
    }
    return res || wait;
}

bool icubWholeBodySensors::readIMUs(double *inertial, double *stamps, bool wait)
{
    return false;
}

bool icubWholeBodySensors::readFTsensors(double *ftSens, double *stamps, bool wait)
{
    int i=0;    // sensor index
    
    ///< iCub simulator does not implement the force/torque sensors
    if(isRobotSimulator(robot))
    {
        for(map<LocalId,Vector>::iterator it=ftSensLastRead.begin(); it!=ftSensLastRead.end(); it++)
        {
            memcpy(&ftSens[i*6], ftSensLastRead[it->first].data(), 6);
            i++;
        }
        return true;
    }

    Vector *v;
    for(map<LocalId,BufferedPort<Vector>*>::iterator it=portsFTsens.begin(); it!=portsFTsens.end(); it++)
    {
        v = it->second->read(wait);
        if(v!=NULL)
        {
            ftSensLastRead[it->first] = *v;
        }
        memcpy(&ftSens[i*6], ftSensLastRead[it->first].data(), 6);
        i++;
    }
    return true;
}

bool icubWholeBodySensors::readTorqueSensors(double *jointSens, double *stamps, bool wait)
{
<<<<<<< HEAD
    if(isRobotSimulator(robot)) 
    {
=======
    if (isRobotSimulator(robot)) {
>>>>>>> 50084f87
        memset(jointSens, 0, sizeof(double) * torqueSensorIdList.size());
        return true;
    }
    
    double torqueTemp[MAX_NJ];
    bool res = true, update=false;
    int i=0;
    FOR_ALL_BODY_PARTS_OF(itBp, torqueSensorIdList)
    {
        // read data
        while( !(update = torqueControlInterfaces[itBp->first]->getTorques(torqueTemp)) && wait)
            Time::delay(WAIT_TIME);
        
        // if reading has succeeded, update last read data
        if(update)
            for(unsigned int i = 0; i < bodyPartAxes[itBp->first]; i++)
                torqueSensorsLastRead[itBp->first][itBp->first == TORSO ? 2 - i : i] = torqueTemp[i];    // joints of the torso are in reverse order
        
<<<<<<< HEAD
        memcpy(&jointSens[i], torqueSensorsLastRead[itBp->first].data(), sizeof(double)*bodyPartAxes[itBp->first]);
        i += bodyPartAxes[itBp->first];

=======
        // copy data in output vector
        FOR_ALL_JOINTS(itBp, itJ)
        {
            jointSens[i] = torqueSensorsLastRead[itBp->first][*itJ];
            i++;
        }
>>>>>>> 50084f87
        res = res && update;
    }
    return res || wait;
}

bool icubWholeBodySensors::readEncoder(const LocalId &sid, double *q, double *stamps, bool wait)
{
    double qTemp[MAX_NJ], tTemp[MAX_NJ];
    bool update=false;
    assert(ienc[sid.bodyPart]!=NULL);
    // read encoders
    while( !(update=ienc[sid.bodyPart]->getEncodersTimed(qTemp, tTemp)) && wait)
        Time::delay(WAIT_TIME);
        
    // if read succeeded => update data
    if(update)
        for(unsigned int i=0; i<bodyPartAxes[sid.bodyPart]; i++)
        {
            // joints 0 and 2 of the torso are swapped
            qLastRead[sid.bodyPart][sid.bodyPart==TORSO ? 2-i : i]        = CTRL_DEG2RAD*qTemp[i];
            qStampLastRead[sid.bodyPart][sid.bodyPart==TORSO ? 2-i : i]   = tTemp[i];
        }
        
    // copy most recent data into output variables
    q[0] = qLastRead[sid.bodyPart][sid.index];
    if(stamps!=NULL)
        stamps[0] = qStampLastRead[sid.bodyPart][sid.index];

    return update || wait;  // if read failed => return false
}

bool icubWholeBodySensors::readPwm(const LocalId &sid, double *pwm, double *stamps, bool wait)
{
    if(isRobotSimulator(robot))
    {
        pwm[0] = 0.0;   // iCub simulator does not have pwm sensors
        return true;    // does not return false, so programs can be tested in simulation
    }
    double pwmTemp[MAX_NJ];
    bool update=false;
    assert(iopl[sid.bodyPart]!=NULL);
    // read motor PWM
    while( !(update=iopl[sid.bodyPart]->getOutputs(pwmTemp)) && wait)
        Time::delay(WAIT_TIME);
    
    // if read succeeded => update data
    if(update) // joints 0 and 2 of the torso are swapped
        pwmLastRead[sid.bodyPart][sid.bodyPart==TORSO ? 2-sid.index : sid.index] = pwmTemp[sid.index];
    
    // copy most recent data into output variables
    pwm[0] = pwmLastRead[sid.bodyPart][sid.index];
    
    return update || wait;  // if read failed => return false
}

bool icubWholeBodySensors::readIMU(const LocalId &sid, double *inertial, double *stamps, bool wait)
{
    return false;
}

bool icubWholeBodySensors::readFTsensor(const LocalId &sid, double *ftSens, double *stamps, bool wait)
{
    if(isRobotSimulator(robot))    // icub simulator doesn't have force/torque sensors
        return true;

    Vector *v = portsFTsens[sid]->read(wait);
    if(v!=NULL)
        ftSensLastRead[sid] = *v;
    memcpy(&ftSens[0], ftSensLastRead[sid].data(), 6);

    return true;
}

bool icubWholeBodySensors::readTorqueSensor(const LocalId &sid, double *jointTorques, double *stamps, bool wait)
{
    if(isRobotSimulator(robot))
    {
        jointTorques[0] = 0.0;   // iCub simulator does not have joint torque sensors
        return true;            // does not return false, so programs can be tested in simulation
    }
    double torqueTemp;
    bool update=false;
    assert(torqueControlInterfaces[sid.bodyPart]);

    // read joint torque
    int jointIndex = sid.bodyPart==TORSO ? 2-sid.index : sid.index;
    
    while(!(update = torqueControlInterfaces[sid.bodyPart]->getTorque(jointIndex, &torqueTemp)) && wait)
        Time::delay(WAIT_TIME);
    
    // if read succeeded => update data
    if(update) // joints 0 and 2 of the torso are swapped
        torqueSensorsLastRead[sid.bodyPart][jointIndex] = torqueTemp;
    
    // copy most recent data into output variables
    jointTorques[0] = torqueSensorsLastRead[sid.bodyPart][jointIndex];
    
    return update || wait;  // if read failed => return false
}<|MERGE_RESOLUTION|>--- conflicted
+++ resolved
@@ -509,12 +509,8 @@
 
 bool icubWholeBodySensors::readTorqueSensors(double *jointSens, double *stamps, bool wait)
 {
-<<<<<<< HEAD
     if(isRobotSimulator(robot)) 
     {
-=======
-    if (isRobotSimulator(robot)) {
->>>>>>> 50084f87
         memset(jointSens, 0, sizeof(double) * torqueSensorIdList.size());
         return true;
     }
@@ -533,18 +529,12 @@
             for(unsigned int i = 0; i < bodyPartAxes[itBp->first]; i++)
                 torqueSensorsLastRead[itBp->first][itBp->first == TORSO ? 2 - i : i] = torqueTemp[i];    // joints of the torso are in reverse order
         
-<<<<<<< HEAD
-        memcpy(&jointSens[i], torqueSensorsLastRead[itBp->first].data(), sizeof(double)*bodyPartAxes[itBp->first]);
-        i += bodyPartAxes[itBp->first];
-
-=======
         // copy data in output vector
         FOR_ALL_JOINTS(itBp, itJ)
         {
             jointSens[i] = torqueSensorsLastRead[itBp->first][*itJ];
             i++;
         }
->>>>>>> 50084f87
         res = res && update;
     }
     return res || wait;
