/*
 * Copyright (C)2011  Department of Robotics Brain and Cognitive Sciences - Istituto Italiano di Tecnologia
 * Author: Andrea Del Prete
 * email: andrea.delprete@iit.it
 * Permission is granted to copy, distribute, and/or modify this program
 * under the terms of the GNU General Public License, version 2 or any
 * later version published by the Free Software Foundation.
 *
 * A copy of the license can be found at
 * http://www.robotcub.org/icub/license/gpl.txt
 *
 * This program is distributed in the hope that it will be useful, but
 * WITHOUT ANY WARRANTY; without even the implied warranty of
 * MERCHANTABILITY or FITNESS FOR A PARTICULAR PURPOSE. See the GNU General
 * Public License for more details
 */

#include <iCub/skinDynLib/common.h>
#include <yarp/os/Time.h>
#include <string>
#include <boost/concept_check.hpp>
//#include <eigen3/Eigen/src/Core/arch/SSE/Complex.h>
#include <yarp/os/Log.h>
#include <yarp/os/LogStream.h>
#include <yarp/math/api.h>

#include "yarpWholeBodyInterface/yarpWholeBodyStates.h"
#include "yarpWholeBodyInterface/yarpWbiUtil.h"

#include <wbi/iWholeBodyModel.h>

//#include <Eigen/Sparse>
#include <Eigen/LU>

using namespace std;
using namespace wbi;
using namespace yarpWbi;
using namespace yarp::os;
using namespace yarp::dev;
using namespace yarp::sig;
using namespace iCub::skinDynLib;
using namespace iCub::ctrl;
using namespace yarp::math;

#define ESTIMATOR_PERIOD 10 // <------- FIXME TODO UUUUUUUUUGGGGGGGLYYYYYYY


// *********************************************************************************************************************
// *********************************************************************************************************************
//                                          ICUB WHOLE BODY STATES
// *********************************************************************************************************************
// *********************************************************************************************************************
yarpWholeBodyStates::yarpWholeBodyStates(const char* _name, const yarp::os::Property & opt,wbi::iWholeBodyModel *wholeBodyModelRef):
initDone(false),
name(_name),
wbi_yarp_properties(opt),
sensors(0),
estimator(0)
{
    estimateIdList.resize(wbi::ESTIMATE_TYPE_SIZE);
    wholeBodyModel = wholeBodyModelRef;
}

bool yarpWholeBodyStates::setYarpWbiProperties(const yarp::os::Property & yarp_wbi_properties)
{
    if( initDone ) return false;

    wbi_yarp_properties = yarp_wbi_properties;
    return true;
}

bool yarpWholeBodyStates::getYarpWbiProperties(yarp::os::Property & yarp_wbi_properties)
{
    yarp_wbi_properties = wbi_yarp_properties;
    return true;
}

yarpWholeBodyStates::~yarpWholeBodyStates()
{
    close();
}

bool yarpWholeBodyStates::loadCouplingsFromConfigurationFile()
{
    Bottle couplings_bot = wbi_yarp_properties.findGroup("WBI_YARP_JOINTS_MOTOR_KINEMATIC_COUPLINGS");
    if( couplings_bot.isNull() )
    {
        std::cerr << "[WARN] yarpWholeBodyStates::loadCouplingsFromConfigurationFile : WBI_YARP_JOINTS_MOTOR_KINEMATIC_COUPLINGS group not found in configuration file" << std::endl;
        return false;
    }

    for(int encoder_id = 0; encoder_id < (int)estimateIdList[SENSOR_ENCODER_POS].size(); encoder_id++)
    {
        //search if coupling information is provided for each motor, if not return false
        wbi::ID joint_encoder_name;
        estimateIdList[ESTIMATE_JOINT_POS].indexToID(encoder_id,joint_encoder_name);
        if( !couplings_bot.check(joint_encoder_name.toString()) )
        {
            std::cerr << "[ERR] WBI_YARP_JOINTS_MOTOR_KINEMATIC_COUPLINGS group found, but no coupling found for joint "
                      << joint_encoder_name.toString() << ", exiting" << std::endl;
                      return false;
        }

        //Check coupling configuration is well formed
        Bottle * joint_coupling_bot = couplings_bot.find(joint_encoder_name.toString()).asList();
        if( !joint_coupling_bot )
        {
            std::cerr << "[ERR] WBI_YARP_JOINTS_MOTOR_KINEMATIC_COUPLINGS group found, but coupling found for joint "
                      << joint_encoder_name.toString() << " is malformed" << std::endl;
            return false;
        }

        for(int coupled_motor=0; coupled_motor < joint_coupling_bot->size(); coupled_motor++ )
        {
            if( !(joint_coupling_bot->get(coupled_motor).isList()) ||
                !(joint_coupling_bot->get(coupled_motor).asList()->size() == 2) ||
                !(joint_coupling_bot->get(coupled_motor).asList()->get(0).isDouble()) ||
                !(joint_coupling_bot->get(coupled_motor).asList()->get(1).isString()) )
            {
                std::cerr << "[ERR] WBI_YARP_JOINTS_MOTOR_KINEMATIC_COUPLINGS group found, but coupling found for joint "
                      << joint_encoder_name.toString() << " is malformed" << std::endl;
                return false;
            }
        }
    }

    //Reset motor estimate list (the motor list will be induced by the joint list
    estimateIdList[ESTIMATE_MOTOR_POS] = IDList();

    for(int encoder_id = 0; encoder_id < (int)estimateIdList[SENSOR_ENCODER_POS].size(); encoder_id++)
    {
        wbi::ID joint_encoder_name;
        estimateIdList[ESTIMATE_JOINT_POS].indexToID(encoder_id,joint_encoder_name);

        //Check coupling configuration is well formed
        Bottle * joint_coupling_bot = couplings_bot.find(joint_encoder_name.toString()).asList();

        //Load motors names
        for(int coupled_motor=0; coupled_motor < joint_coupling_bot->size(); coupled_motor++ )
        {
            std::string motor_name = joint_coupling_bot->get(coupled_motor).asList()->get(1).asString();
            //Add the motor name to all relevant estimates lists
            estimateIdList[ESTIMATE_MOTOR_POS].addID(motor_name);
        }

    }

    if( estimateIdList[ESTIMATE_MOTOR_POS].size() !=  estimateIdList[ESTIMATE_JOINT_POS].size() )
    {
        std::cerr << "[ERR] WBI_YARP_JOINTS_MOTOR_KINEMATIC_COUPLINGS group found, but coupling where"
                  << "the number of joints is different from the number of motors is not currently supported" << std::endl;
                return false;
    }

    //Build coupling matrix
    int encoders = estimateIdList[ESTIMATE_MOTOR_POS].size();

    Eigen::MatrixXd motor_to_joint_kinematic_coupling(encoders,encoders);
    motor_to_joint_kinematic_coupling.setZero();


    for(int encoder_id = 0; encoder_id < (int)estimateIdList[SENSOR_ENCODER_POS].size(); encoder_id++)
    {
        wbi::ID joint_encoder_name;
        estimateIdList[ESTIMATE_JOINT_POS].indexToID(encoder_id,joint_encoder_name);

        //Check coupling configuration is well formed
        Bottle * joint_coupling_bot = couplings_bot.find(joint_encoder_name.toString()).asList();

        //Load coupling
        for(int coupled_motor=0; coupled_motor < joint_coupling_bot->size(); coupled_motor++ )
        {
            double coupling_coefficient = joint_coupling_bot->get(coupled_motor).asList()->get(0).asDouble();
            std::string motor_name = joint_coupling_bot->get(coupled_motor).asList()->get(1).asString();
            int motor_id;
            estimateIdList[ESTIMATE_MOTOR_POS].idToIndex(motor_name,motor_id);

            motor_to_joint_kinematic_coupling(encoder_id,motor_id) = coupling_coefficient;
        }

    }

    //Transform loaded coupling to the one actually needed
    Eigen::MatrixXd I(encoders,encoders);
    I.setIdentity();
    double sparse_eps = 1e-3;
    Eigen::MatrixXd joint_to_motor_kinematic_coupling_dense = motor_to_joint_kinematic_coupling.inverse();
    Eigen::MatrixXd joint_to_motor_torque_coupling_dense = motor_to_joint_kinematic_coupling.transpose();
    estimator->joint_to_motor_kinematic_coupling = joint_to_motor_kinematic_coupling_dense;//.sparseView(sparse_eps);
    estimator->joint_to_motor_torque_coupling = joint_to_motor_torque_coupling_dense;//.sparseView(sparse_eps);

    estimator->motor_quantites_estimation_enabled = true;

    return true;
}

bool yarpWholeBodyStates::init()
{
    if( initDone ) return false;

    std::string robot;

    //Loading configuration
    if( wbi_yarp_properties.check("robot") )
    {
        robot = wbi_yarp_properties.find("robot").asString().c_str();
    }
    else if (wbi_yarp_properties.check("robotName") )
    {
        std::cerr << "[WARN] yarpWholeBodyStates: robot option not found, using robotName" << std::endl;
        robot = wbi_yarp_properties.find("robotName").asString().c_str();
    }
    else
    {
        std::cerr << "[ERR] yarpWholeBodyStates: robot option not found" << std::endl;
        return false;
    }

    sensors = new yarpWholeBodySensors(name.c_str(), wbi_yarp_properties);              // sensor interface
    estimator = new yarpWholeBodyEstimator(ESTIMATOR_PERIOD, sensors,wholeBodyModel);  // estimation thread

    //wb
    if(wbi_yarp_properties.findGroup("WBI_STATE_OPTIONS").check("WORLD_REFERENCE_FRAME"))
    {
     //yInf
      yInfo()<<"\n\n\n\nFound world reference frame mention in yarpConfig. Setting as "<<wbi_yarp_properties.findGroup("WBI_STATE_OPTIONS").find("WORLD_REFERENCE_FRAME").asString().c_str()<<"\n\n\n";
      estimator->setWorldBaseLinkName(wbi_yarp_properties.findGroup("WBI_STATE_OPTIONS").find("WORLD_REFERENCE_FRAME").asString().c_str());
    }
    else
    {
      yInfo()<<"\n\n\n\nDid not find WORLD_REFERENCE_FRAME option in config file\n\n\n";
    }

    if( wbi_yarp_properties.check("readSpeedAccFromControlBoard") )
    {
        yInfo() << "yarpWholeBodyStates : readSpeedAccFromControlBoard option found, reading velocities and accelerations from controlboard";
        estimator->readSpeedAccFromControlBoard = true;
    }
    else
    {
        yInfo() << "yarpWholeBodyStates : readSpeedAccFromControlBoard option not found, reading velocities and accelerations from high level numerical derivatives";
        estimator->readSpeedAccFromControlBoard = false;
    }

    if( wbi_yarp_properties.check("estimateBasePosAndVel") )
    {
        yInfo() << "yarpWholeBodyStates : estimateBasePosAndVel option found, we are estimating base position and velocity";
        estimator->estimateBasePosAndVel = true;
    }
    else
    {
        yInfo() << "yarpWholeBodyStates : estimateBasePosAndVel option not found, we are estimating base position and velocity";
        estimator->estimateBasePosAndVel = false;
    }


    //Add required sensors given the estimate list
    // TODO FIXME ugly, we should probably have a way to iterate on estimate type
    // indipendent from enum values
    for(int et_i=0; et_i < wbi::ESTIMATE_TYPE_SIZE; et_i++)
    {
        EstimateType et = static_cast<EstimateType>(et_i);
        //bool SensorAddOk = true;
        //int addedSensors = 0;
        // this is the perfect example of switch that should be avoided
        switch(et)
        {
            case ESTIMATE_JOINT_POS:
                sensors->addSensors(SENSOR_ENCODER_POS, estimateIdList[et]);
                break;
            case ESTIMATE_JOINT_VEL:
                sensors->addSensors(SENSOR_ENCODER_SPEED, estimateIdList[et]);
                break;
            case ESTIMATE_JOINT_ACC:
                sensors->addSensors(SENSOR_ENCODER_ACCELERATION, estimateIdList[et]);
                break;

            case ESTIMATE_JOINT_TORQUE:
            case ESTIMATE_JOINT_TORQUE_DERIVATIVE:
            case ESTIMATE_MOTOR_TORQUE:
            case ESTIMATE_MOTOR_TORQUE_DERIVATIVE:
                sensors->addSensors(SENSOR_TORQUE, estimateIdList[et]);
                break;
            case ESTIMATE_MOTOR_PWM:
                sensors->addSensors(SENSOR_PWM,  estimateIdList[et]);
                break;
            //case ESTIMATE_IMU:
            //  SensorAddOk = lockAndAddSensors(SENSOR_IMU, sids);
            //  break;
            case ESTIMATE_FORCE_TORQUE_SENSOR:
                sensors->addSensors(SENSOR_FORCE_TORQUE, estimateIdList[et]);
                break;
            case ESTIMATE_EXTERNAL_FORCE_TORQUE:
                ///< \todo TODO properly account for external forque torque
                break;
            default:
                break;
        }
    }

    // Load joint coupling information
    this->loadCouplingsFromConfigurationFile();


    // Initialized sensor interface
    bool ok = sensors->init();              // initialize sensor interface
    if( !ok )
    {
        std::cerr << "[ERR] yarpWholeBodyStates::init : sensor interface initialization failed" << std::endl;
        std::cerr << "[ERR] yarpWholeBodyStates::init : halting initialization routine" << std::endl;
        delete sensors;
        sensors = 0;
        return false;
    }


    ok = estimator->start();

    if(ok)
    {
        std::cout << "[DEBUG] yarpWholeBodyStates correctly initialized " << std::endl;
        this->initDone = true;
        return true;
    }
    else
    {
        std::cerr << "[ERR] yarpWholeBodyStates::init : estimator thread initialization failed" << std::endl;

        sensors->close();
        delete sensors;
        sensors = 0;
        return false; // start estimation thread
    }
}

bool yarpWholeBodyStates::close()
{
    if(estimator) estimator->stop();  // stop estimator BEFORE closing sensor interface
    bool ok = (sensors ? sensors->close() : true);
    if(sensors) { delete sensors; sensors = 0; }
    if(estimator) { delete estimator; estimator = 0; }
    return ok;
}

bool yarpWholeBodyStates::setWorldBasePosition(const wbi::Frame & xB)
{
    return false;
    //return estimator->setWorldBasePosition(xB);
}

bool yarpWholeBodyStates::addEstimate(const EstimateType et, const ID &sid)
{
    if( initDone ) return false;
    /*
    switch(et)
    {
    case ESTIMATE_JOINT_POS:                return lockAndAddSensor(SENSOR_ENCODER_POS, sid);
    case ESTIMATE_JOINT_VEL:                return lockAndAddSensor(SENSOR_ENCODER_POS, sid);
    case ESTIMATE_JOINT_ACC:                return lockAndAddSensor(SENSOR_ENCODER_POS, sid);
    case ESTIMATE_JOINT_TORQUE:             return lockAndAddSensor(SENSOR_TORQUE, sid);
    case ESTIMATE_JOINT_TORQUE_DERIVATIVE:  return lockAndAddSensor(SENSOR_TORQUE, sid);
    case ESTIMATE_MOTOR_POS:                return lockAndAddSensor(SENSOR_ENCODER_POS, sid);
    case ESTIMATE_MOTOR_VEL:                return lockAndAddSensor(SENSOR_ENCODER_POS, sid);
    case ESTIMATE_MOTOR_ACC:                return lockAndAddSensor(SENSOR_ENCODER_POS, sid);
    case ESTIMATE_MOTOR_TORQUE:             return lockAndAddSensor(SENSOR_TORQUE, sid);
    case ESTIMATE_MOTOR_TORQUE_DERIVATIVE:  return lockAndAddSensor(SENSOR_TORQUE, sid);
    case ESTIMATE_MOTOR_PWM:                return lockAndAddSensor(SENSOR_PWM, sid);
    //case ESTIMATE_IMU:                      return lockAndAddSensor(SENSOR_IMU, sid);
    case ESTIMATE_FORCE_TORQUE_SENSOR:      return lockAndAddSensor(SENSOR_FORCE_TORQUE, sid);
    ///< \todo TODO properly account for external forque torque
    case ESTIMATE_EXTERNAL_FORCE_TORQUE:    return false; //estimator->openEEWrenchPorts();
    default: break;
    }
    return false;
    */
    estimateIdList[et].addID(sid);
    return true;
}

int yarpWholeBodyStates::addEstimates(const EstimateType et, const IDList &sids)
{
    if( initDone ) return false;
    /*
    switch(et)
    {
    case ESTIMATE_JOINT_POS:                return lockAndAddSensors(SENSOR_ENCODER_POS, sids);
    case ESTIMATE_JOINT_VEL:                return lockAndAddSensors(SENSOR_ENCODER_POS, sids);
    case ESTIMATE_JOINT_ACC:                return lockAndAddSensors(SENSOR_ENCODER_POS, sids);
    case ESTIMATE_JOINT_TORQUE:             return lockAndAddSensors(SENSOR_TORQUE, sids);
    case ESTIMATE_JOINT_TORQUE_DERIVATIVE:  return lockAndAddSensors(SENSOR_TORQUE, sids);
    case ESTIMATE_MOTOR_POS:                return lockAndAddSensors(SENSOR_ENCODER_POS, sids);
    case ESTIMATE_MOTOR_VEL:                return lockAndAddSensors(SENSOR_ENCODER_POS, sids);
    case ESTIMATE_MOTOR_ACC:                return lockAndAddSensors(SENSOR_ENCODER_POS, sids);
    case ESTIMATE_MOTOR_TORQUE:             return lockAndAddSensors(SENSOR_TORQUE, sids);
    case ESTIMATE_MOTOR_TORQUE_DERIVATIVE:  return lockAndAddSensors(SENSOR_TORQUE, sids);
    case ESTIMATE_MOTOR_PWM:                return lockAndAddSensors(SENSOR_PWM, sids);
    //case ESTIMATE_IMU:                    return lockAndAddSensors(SENSOR_IMU, sids);
    case ESTIMATE_FORCE_TORQUE_SENSOR:      return lockAndAddSensors(SENSOR_FORCE_TORQUE, sids);
    ///< \todo TODO properly account for external forque torque
    case ESTIMATE_EXTERNAL_FORCE_TORQUE:    return true;
    default: break;
    }
    return false;
    */
    estimateIdList[et].addIDList(sids);
    return true;
}

bool yarpWholeBodyStates::removeEstimate(const EstimateType et, const ID &sid)
{
    if( initDone ) return false;

    /*
    switch(et)
    {
    case ESTIMATE_JOINT_POS:                return lockAndRemoveSensor(SENSOR_ENCODER_POS, sid);
    case ESTIMATE_JOINT_VEL:                return lockAndRemoveSensor(SENSOR_ENCODER_POS, sid);
    case ESTIMATE_JOINT_ACC:                return lockAndRemoveSensor(SENSOR_ENCODER_POS, sid);
    case ESTIMATE_JOINT_TORQUE:             return lockAndRemoveSensor(SENSOR_TORQUE, sid);
    case ESTIMATE_JOINT_TORQUE_DERIVATIVE:  return lockAndRemoveSensor(SENSOR_TORQUE, sid);
    case ESTIMATE_MOTOR_POS:                return lockAndRemoveSensor(SENSOR_ENCODER_POS, sid);
    case ESTIMATE_MOTOR_VEL:                return lockAndRemoveSensor(SENSOR_ENCODER_POS, sid);
    case ESTIMATE_MOTOR_ACC:                return lockAndRemoveSensor(SENSOR_ENCODER_POS, sid);
    case ESTIMATE_MOTOR_TORQUE:             return lockAndRemoveSensor(SENSOR_TORQUE, sid);
    case ESTIMATE_MOTOR_TORQUE_DERIVATIVE:  return lockAndRemoveSensor(SENSOR_TORQUE, sid);
    case ESTIMATE_MOTOR_PWM:                return lockAndRemoveSensor(SENSOR_PWM, sid);
    //case ESTIMATE_IMU:                      return lockAndRemoveSensor(SENSOR_IMU, sid);
    case ESTIMATE_FORCE_TORQUE_SENSOR:             return lockAndRemoveSensor(SENSOR_FORCE_TORQUE, sid);
    default: break;
    }
    return false;
    */
   estimateIdList[et].removeID(sid);
   return true;
}

const IDList& yarpWholeBodyStates::getEstimateList(const EstimateType et)
{
    if( initDone )
    {
    switch(et)
    {
    case ESTIMATE_JOINT_POS:                return sensors->getSensorList(SENSOR_ENCODER_POS);
    case ESTIMATE_JOINT_VEL:                return sensors->getSensorList(SENSOR_ENCODER_SPEED);
    case ESTIMATE_JOINT_ACC:                return sensors->getSensorList(SENSOR_ENCODER_ACCELERATION);
    case ESTIMATE_JOINT_TORQUE:             return sensors->getSensorList(SENSOR_TORQUE);
    case ESTIMATE_JOINT_TORQUE_DERIVATIVE:  return sensors->getSensorList(SENSOR_TORQUE);
    case ESTIMATE_MOTOR_POS:                return estimateIdList[ESTIMATE_MOTOR_POS];
    case ESTIMATE_MOTOR_VEL:                return estimateIdList[ESTIMATE_MOTOR_POS];
    case ESTIMATE_MOTOR_ACC:                return estimateIdList[ESTIMATE_MOTOR_POS];
    case ESTIMATE_MOTOR_TORQUE:             return estimateIdList[ESTIMATE_MOTOR_POS];
    case ESTIMATE_MOTOR_TORQUE_DERIVATIVE:  return estimateIdList[ESTIMATE_MOTOR_POS];
    case ESTIMATE_MOTOR_PWM:                return estimateIdList[ESTIMATE_MOTOR_POS];
    //case ESTIMATE_IMU:                    return sensors->getSensorList(SENSOR_IMU);
    case ESTIMATE_FORCE_TORQUE_SENSOR:      return sensors->getSensorList(SENSOR_FORCE_TORQUE);
    // ESTIMATE_EXTERNAL_FORCE_TORQUE: return list of links where is possible to get contact
    default: break;
    }
    return emptyList;
    }
    return estimateIdList[et];
}

int yarpWholeBodyStates::getEstimateNumber(const EstimateType et)
{
    if( initDone ) return false;
    /*
    switch(et)
    {
    case ESTIMATE_JOINT_POS:                return sensors->getSensorNumber(SENSOR_ENCODER_POS);
    case ESTIMATE_JOINT_VEL:                return sensors->getSensorNumber(SENSOR_ENCODER_POS);
    case ESTIMATE_JOINT_ACC:                return sensors->getSensorNumber(SENSOR_ENCODER_POS);
    case ESTIMATE_JOINT_TORQUE:             return sensors->getSensorNumber(SENSOR_TORQUE);
    case ESTIMATE_JOINT_TORQUE_DERIVATIVE:  return sensors->getSensorNumber(SENSOR_TORQUE);
    case ESTIMATE_MOTOR_POS:                return sensors->getSensorNumber(SENSOR_ENCODER_POS);
    case ESTIMATE_MOTOR_VEL:                return sensors->getSensorNumber(SENSOR_ENCODER_POS);
    case ESTIMATE_MOTOR_ACC:                return sensors->getSensorNumber(SENSOR_ENCODER_POS);
    case ESTIMATE_MOTOR_TORQUE:             return sensors->getSensorNumber(SENSOR_TORQUE);
    case ESTIMATE_MOTOR_TORQUE_DERIVATIVE:  return sensors->getSensorNumber(SENSOR_TORQUE);
    case ESTIMATE_MOTOR_PWM:                return sensors->getSensorNumber(SENSOR_PWM);
    //case ESTIMATE_IMU:                      return sensors->getSensorNumber(SENSOR_IMU);
    case ESTIMATE_FORCE_TORQUE_SENSOR:      return sensors->getSensorNumber(SENSOR_FORCE_TORQUE);
    ESTIMATE_EXTERNAL_FORCE_TORQUE: return number of links where is possible to get contact
    default: break;
    }
    return 0;
    */
    return estimateIdList[et].size();
}

bool yarpWholeBodyStates::getEstimate(const EstimateType et, const int numeric_id, double *data, double time, bool blocking)
{
    if( !initDone ) return false;
    switch(et)
    {
    case ESTIMATE_JOINT_POS:
        return estimator->lockAndCopyVectorElement(numeric_id, estimator->estimates.lastQ, data);
    case ESTIMATE_JOINT_VEL:
        return estimator->lockAndCopyVectorElement(numeric_id, estimator->estimates.lastDq, data);
    case ESTIMATE_JOINT_ACC:
        return estimator->lockAndCopyVectorElement(numeric_id, estimator->estimates.lastD2q, data);
    case ESTIMATE_JOINT_TORQUE:
        return estimator->lockAndCopyVectorElement(numeric_id, estimator->estimates.lastTauJ, data);
    case ESTIMATE_JOINT_TORQUE_DERIVATIVE:
        return estimator->lockAndCopyVectorElement(numeric_id, estimator->estimates.lastDtauJ, data);
    case ESTIMATE_MOTOR_POS:
        return false;
    case ESTIMATE_MOTOR_VEL:
        return getMotorVel(numeric_id, data, time, blocking);
    case ESTIMATE_MOTOR_ACC:
        return false;
    case ESTIMATE_MOTOR_TORQUE:
        return estimator->lockAndCopyVectorElement(numeric_id, estimator->estimates.lastTauM, data);
    case ESTIMATE_MOTOR_TORQUE_DERIVATIVE:
        return estimator->lockAndCopyVectorElement(numeric_id, estimator->estimates.lastDtauM, data);
    case ESTIMATE_MOTOR_PWM:
        return lockAndReadSensor(SENSOR_PWM, numeric_id, data, time, blocking);
    //case ESTIMATE_IMU:
    //    return lockAndReadSensor(SENSOR_IMU, sid, data, time, blocking);
    case ESTIMATE_FORCE_TORQUE_SENSOR:
        return lockAndReadSensor(SENSOR_FORCE_TORQUE, numeric_id, data, time, blocking);
    case ESTIMATE_EXTERNAL_FORCE_TORQUE:
        return false; //lockAndGetExternalWrench(sid,data);
   case ESTIMATE_BASE_POS:
        return estimator->lockAndCopyVectorElement(numeric_id,estimator->estimates.lastBasePos,data);
   case ESTIMATE_BASE_VEL:
        return estimator->lockAndCopyVectorElement(numeric_id,estimator->estimates.lastBaseVel,data);
     //  return estimator->lockAndCopyVectorElement(numeric_id,estimator->lastBasePos ,data);
    default: break;
    }
    return false;
}

bool yarpWholeBodyStates::getEstimates(const EstimateType et, double *data, double time, bool blocking)
{
    if( !initDone )
    {
        printf("[ERR] yarpWholeBodyStates::getEstimates error, called before init\n");
        return false;
    }

    switch(et)
    {
    case ESTIMATE_JOINT_POS:                return estimator->lockAndCopyVector(estimator->estimates.lastQ, data);
    case ESTIMATE_JOINT_VEL:                return estimator->lockAndCopyVector(estimator->estimates.lastDq, data);
    case ESTIMATE_JOINT_ACC:                return estimator->lockAndCopyVector(estimator->estimates.lastD2q, data);
    case ESTIMATE_JOINT_TORQUE:             return estimator->lockAndCopyVector(estimator->estimates.lastTauJ, data);
    case ESTIMATE_JOINT_TORQUE_DERIVATIVE:  return estimator->lockAndCopyVector(estimator->estimates.lastDtauJ, data);
    case ESTIMATE_MOTOR_POS:                return false;
    case ESTIMATE_MOTOR_VEL:                return getMotorVel(data, time, blocking);
    case ESTIMATE_MOTOR_ACC:                return false;
    case ESTIMATE_MOTOR_TORQUE:             return estimator->lockAndCopyVector(estimator->estimates.lastTauM, data);
    case ESTIMATE_MOTOR_TORQUE_DERIVATIVE:  return estimator->lockAndCopyVector(estimator->estimates.lastDtauM, data);
    case ESTIMATE_MOTOR_PWM:                return lockAndReadSensors(SENSOR_PWM, data, time, blocking);
    //case ESTIMATE_IMU:                    return lockAndReadSensors(SENSOR_IMU, data, time, blocking);
    case ESTIMATE_BASE_POS:                    return estimator->lockAndCopyVector(estimator->estimates.lastBasePos,data);
    case ESTIMATE_BASE_VEL:                    return estimator->lockAndCopyVector(estimator->estimates.lastBaseVel,data);
    case ESTIMATE_FORCE_TORQUE_SENSOR:      return lockAndReadSensors(SENSOR_FORCE_TORQUE, data, time, blocking);
    default: break;
    }
    return false;
}

bool yarpWholeBodyStates::setEstimationParameter(const EstimateType et, const EstimationParameter ep, const void *value)
{
    return estimator->lockAndSetEstimationParameter(et, ep, value);
}

// *********************************************************************************************************************
// *********************************************************************************************************************
//                                          PRIVATE METHODS
// *********************************************************************************************************************
// *********************************************************************************************************************

bool yarpWholeBodyStates::getMotorVel(double *data, double time, bool /*blocking*/)
{
    bool res = estimator->lockAndCopyVector(estimator->estimates.lastDq, data);    ///< read joint vel
    if(!res) return false;
    /*
    IDList idList = lockAndGetSensorList(SENSOR_ENCODER_POS);
    int i=0;
    FOR_ALL_OF(itBp, itJ, idList)   ///< manage coupled joints
    {
        if(itBp->first == LEFT_ARM && *itJ==0)          // left arm shoulder
            data[i] = data[i];
        else if(itBp->first == LEFT_ARM && *itJ==1)     // left arm shoulder
            data[i] = data[i];
        else if(itBp->first == LEFT_ARM && *itJ==2)     // left arm shoulder
            data[i] = data[i];
        else if(itBp->first == RIGHT_ARM && *itJ==0)    // right arm shoulder
            data[i] = data[i];
        else  if(itBp->first == RIGHT_ARM && *itJ==1)   // right arm shoulder
            data[i] = data[i];
        else if(itBp->first == RIGHT_ARM && *itJ==2)    // right arm shoulder
            data[i] = data[i];
        else if(itBp->first == TORSO && *itJ==1)        // torso
            data[i] = data[i];
        else if(itBp->first == TORSO && *itJ==2)        // torso
            data[i] = data[i];
        i++;
    }
    */
    return false;
}

bool yarpWholeBodyStates::getMotorVel(const int numeric_id, double *data, double /*time*/, bool /*blocking*/)
{
    ///< read joint vel
    //return estimator->lockAndCopyVectorElement(sensors->getSensorList(SENSOR_ENCODER_POS).localToGlobalId(lid), estimator->estimates.lastDq, data);
    return false;
}

bool yarpWholeBodyStates::lockAndReadSensors(const SensorType st, double *data, double /*time*/, bool blocking)
{
    estimator->mutex.wait();
    bool res = sensors->readSensors(st, data, 0, blocking);
    estimator->mutex.post();
    return res;
}

bool yarpWholeBodyStates::lockAndReadSensor(const SensorType st, const int numeric_id, double *data, double time, bool blocking)
{
    estimator->mutex.wait();
    bool res = sensors->readSensor(st, numeric_id, data, 0, blocking);
    estimator->mutex.post();
    return res;
}

/*
bool yarpWholeBodyStates::lockAndGetExternalWrench(const int numeric_id, double * data)
{
    return false;

    estimator->mutex.wait();
    if( !estimator->ee_wrenches_enabled )
    {
        estimator->mutex.post();
        return false;
    }

    if( sid == estimator->right_gripper_local_id )
    {
        memcpy(data,estimator->RAExtWrench.data(),6*sizeof(double));
    }
    else if( sid == estimator->left_gripper_local_id )
    {
        memcpy(data,estimator->LAExtWrench.data(),6*sizeof(double));
    }
    else if( sid == estimator->right_sole_local_id )
    {
        memcpy(data,estimator->RLExtWrench.data(),6*sizeof(double));
    }
    else if( sid == estimator->left_sole_local_id )
    {
        memcpy(data,estimator->LLExtWrench.data(),6*sizeof(double));
    }
    estimator->mutex.post();
    return true;
}
*/

bool yarpWholeBodyStates::lockAndAddSensor(const SensorType st, const ID &sid)
{
    estimator->mutex.wait();
    bool res = sensors->addSensor(st, sid);
    estimator->mutex.post();
    return res;
}

int yarpWholeBodyStates::lockAndAddSensors(const SensorType st, const IDList &sids)
{
    estimator->mutex.wait();
    int res = sensors->addSensors(st, sids);
    estimator->mutex.post();
    return res;
}

bool yarpWholeBodyStates::lockAndRemoveSensor(const SensorType st, const ID &sid)
{
    estimator->mutex.wait();
    bool res = sensors->removeSensor(st, sid);
    estimator->mutex.post();
    return res;
}

IDList yarpWholeBodyStates::lockAndGetSensorList(const SensorType st)
{
    estimator->mutex.wait();
    IDList res = sensors->getSensorList(st);
    estimator->mutex.post();
    return res;
}

int yarpWholeBodyStates::lockAndGetSensorNumber(const SensorType st)
{
    estimator->mutex.wait();
    int res = sensors->getSensorNumber(st);
    estimator->mutex.post();
    return res;
}

// *********************************************************************************************************************
// *********************************************************************************************************************
//                                          ICUB WHOLE BODY ESTIMATOR
// *********************************************************************************************************************
// *********************************************************************************************************************
yarpWholeBodyEstimator::yarpWholeBodyEstimator(int _period, yarpWholeBodySensors *_sensors, wbi::iWholeBodyModel *wholeBodyModelRef)
: RateThread(_period),
  sensors(_sensors),
  dqFilt(0),
  d2qFilt(0),
  dTauJFilt(0),
  dTauMFilt(0),
  tauJFilt(0),
  tauMFilt(0),
  motor_quantites_estimation_enabled(false),
  dvbVect(6),
  dqjVect(NULL,NULL),
  floatingBase_jacobian(6,6),
  rotationalVelocityWrapper(NULL,NULL)
  //ee_wrenches_enabled(false)
{

    wholeBodyModel = wholeBodyModelRef;
    resizeAll(sensors->getSensorNumber(SENSOR_ENCODER_POS));

    ///< Window lengths of adaptive window filters
    dqFiltWL            = 16;
    d2qFiltWL           = 25;
    dTauJFiltWL         = 30;
    dTauMFiltWL         = 30;

    ///< Threshold of adaptive window filters
    dqFiltTh            = 1.0;
    d2qFiltTh           = 1.0;
    dTauJFiltTh         = 0.2;
    dTauMFiltTh         = 0.2;

    ///< Cut frequencies
    tauJCutFrequency    =   3.0;
    tauMCutFrequency    =   3.0;
    pwmCutFrequency     =   3.0;

    //default setting for refence frame as l_sole for icub to maintain backward compatibility
    robot_reference_frame_link = 9;
    
//     motor_quantites_estimation_enabled = false;

}

bool yarpWholeBodyEstimator::threadInit()
{
    resizeAll(sensors->getSensorNumber(SENSOR_ENCODER_POS));
    ///< create derivative filters
    dqFilt = new AWLinEstimator(dqFiltWL, dqFiltTh);
    d2qFilt = new AWQuadEstimator(d2qFiltWL, d2qFiltTh);
    dTauJFilt = new AWLinEstimator(dTauJFiltWL, dTauJFiltTh);
    dTauMFilt = new AWLinEstimator(dTauMFiltWL, dTauMFiltTh);
    ///< read sensors
    assert((int)estimates.lastQ.size() == sensors->getSensorNumber(SENSOR_ENCODER_POS));
    bool ok = sensors->readSensors(SENSOR_ENCODER_POS, estimates.lastQ.data(), qStamps.data(), true);
    ok = ok && sensors->readSensors(SENSOR_TORQUE, estimates.lastTauJ.data(), tauJStamps.data(), true);
    ok = ok && sensors->readSensors(SENSOR_PWM, estimates.lastPwm.data(), 0, true);
    ///< create low pass filters
    tauJFilt    = new FirstOrderLowPassFilter(tauJCutFrequency, getRate()*1e-3, estimates.lastTauJ);
    tauMFilt    = new FirstOrderLowPassFilter(tauMCutFrequency, getRate()*1e-3, estimates.lastTauJ);
    pwmFilt     = new FirstOrderLowPassFilter(pwmCutFrequency, getRate()*1e-3, estimates.lastPwm);

    //H_world_base.resize(4,4);
    //H_world_base.eye();

 //   robot_reference_frame_link = 9; // Default value corresponds to l_sole to maintain backward compatibility.
 /*
    if(wholeBodyModel!=NULL)
    {
      wholeBodyModel->getFrameList().idToIndex("l_sole",robot_reference_frame_link);
    }
 */
    /*
    right_gripper_local_id = wbi::ID(RIGHT_ARM,8);
    left_gripper_local_id = wbi::ID(LEFT_ARM,8);
    left_sole_local_id = wbi::ID(LEFT_LEG,8);
    right_sole_local_id = wbi::ID(RIGHT_LEG,8);
    */

    /*    Eigen::Map<Eigen::VectorXd> dqjVect(dqj,dof);
    Eigen::Matrix<double,6,Eigen::Dynamic,Eigen::RowMajor> complete_jacobian(6,dof+6), joint_jacobian(6,dof),floatingBase_jacobian(6,6);
    Eigen::Matrix<double,6,Eigen::Dynamic,Eigen::RowMajor> tempMatForComputation(6,dof);//, minusTemp(6,dof);
    Eigen::VectorXd dvbVect(6);
    Eigen::Map<Eigen::VectorXd> yarpWrapper(estimates.lastBaseVel.data(), estimates.lastBaseVel.size());
  */

     int dof = estimates.lastQ.length();
//     dqjVect_.resize(6,dof+6);
//     std::cout<<" dqjVect : "<<dqjVect_.rows()<<" , "<<dqjVect_.cols()<<"\n";



/*
    complete_jacobian.resize(6,dof+6);
    joint_jacobian.resize(6,dof);
//     floatingBase_jacobian(6,6);
    tempMatForComputation.resize(6,dof);
    new (&rotationalVelocityWrapper) Eigen::Map<Eigen::VectorXd>(estimates.lastBaseVel.data(), estimates.lastBaseVel.size());
    new (&dqjVect) Eigen::Map<Eigen::VectorXd>(estimates.lastDq.data(),dof);
/*
    dvbVect.resize(6);
    new(&rotationalVelocityWrapper) Eigen::Map<Eigen::VectorXd>(estimates.lastBaseVel.data(), estimates.lastBaseVel.size());
    //Eigen::Map<Eigen::VectorXd> yarpWrapper;//(estimates.lastBaseVel.data(), estimates.lastBaseVel.size());
    //new (&v) Map<RowVectorXi>(data+4,5);
    /*
    std::cout<<" CompleteJacobian size : "<<complete_jacobian.rows()<<"X"<<complete_jacobian.cols()<<"\n";
    std::cout<<" JointJacobian size : "<<joint_jacobian.rows()<<"X"<<joint_jacobian.cols()<<"\n";
    std::cout<<" FloatingBaseJacobian size : "<<floatingBase_jacobian.rows()<<"X"<<floatingBase_jacobian.cols()<<"\n";
    std::cout<<" TempMat size : "<<tempMatForComputation.rows()<<"X"<<tempMatForComputation.cols()<<"\n";
    std::cout<<" rotationalVelocityWrapper size : "<<rotationalVelocityWrapper.rows()<<"\n\n";*/
    return ok;
}

/*
bool yarpWholeBodyEstimator::openEEWrenchPorts()
{
    return false;

    bool okEE = true;
    if( ee_wrenches_enabled ) return true;
    mutex.wait();
    okEE = okEE && openEEWrenchPorts(right_gripper_local_id);
    okEE = okEE && openEEWrenchPorts(left_gripper_local_id);
    okEE = okEE && openEEWrenchPorts(right_sole_local_id);
    okEE = okEE && openEEWrenchPorts(left_sole_local_id);
    ee_wrenches_enabled = okEE;
    mutex.post();

    return okEE;

}*/

bool yarpWholeBodyEstimator::setWorldBasePosition(const wbi::Frame & xB)
{
    return false;
    /*
    mutex.wait();
    H_world_base.resize(4,4);
    xB.get4x4Matrix(H_world_base.data());
    mutex.post();
    return true;
    */
}

Eigen::Map<Eigen::VectorXd> toEigen(yarp::sig::Vector & vec)
{
    return Eigen::Map<Eigen::VectorXd>(vec.data(),vec.size());
}

void yarpWholeBodyEstimator::run()
{
    mutex.wait();
    {
        resizeAll(sensors->getSensorNumber(SENSOR_ENCODER_POS));

        ///< Read encoders
        if(sensors->readSensors(SENSOR_ENCODER_POS, q.data(), qStamps.data(), false))
        {
            estimates.lastQ = q;

            // in case we estimate the speeds and accelerations instead of reading them
            AWPolyElement el;
            el.data = q;
            el.time = yarp::os::Time::now();

            /* If the encoders speeds/accelerations estimation by the firmware are enabled
            read these values from the controlboard. */
            if(this->readSpeedAccFromControlBoard )
            {
                sensors->readSensors(SENSOR_ENCODER_SPEED, dq.data(), 0, false);
                sensors->readSensors(SENSOR_ENCODER_ACCELERATION, d2q.data(), 0, false);

                estimates.lastDq = dq;
                estimates.lastD2q = d2q;
            }
            else
            {
                estimates.lastDq = dqFilt->estimate(el);
                estimates.lastD2q = d2qFilt->estimate(el);
            }

            //if motor quantites are enabled, estimate also motor motor_quantities
            if( this->motor_quantites_estimation_enabled )
            {
                toEigen(estimates.lastQM)
                    = this->joint_to_motor_kinematic_coupling*toEigen(estimates.lastQ);
                toEigen(estimates.lastDqM)
                    = this->joint_to_motor_kinematic_coupling*toEigen(estimates.lastDq);
                toEigen(estimates.lastD2qM)
                    = this->joint_to_motor_kinematic_coupling*toEigen(estimates.lastD2q);
            }
        }

        ///< Read joint torque sensors
        if(sensors->readSensors(SENSOR_TORQUE, tauJ.data(), tauJStamps.data(), false))
        {
            // @todo Convert joint torques into motor torques
            AWPolyElement el;
            el.time = yarp::os::Time::now();

            estimates.lastTauJ = tauJFilt->filt(tauJ);  ///< low pass filter

            if( this->motor_quantites_estimation_enabled )
            {
                toEigen(estimates.lastTauM)
                    = this->joint_to_motor_torque_coupling*toEigen(estimates.lastTauJ);
            }

            //Here there are some inefficencies... \todo TODO FIXME
            el.data = tauJ;
            estimates.lastDtauJ = dTauJFilt->estimate(el);  ///< derivative filter

            if( this->motor_quantites_estimation_enabled )
            {
                el.data = estimates.lastTauM;
                estimates.lastDtauM = dTauMFilt->estimate(el);  ///< derivative filter
            }
        }

        ///< Read motor pwm
        sensors->readSensors(SENSOR_PWM, pwm.data(), 0, false);
        estimates.lastPwm = pwmFilt->filt(pwm);     ///< low pass filter

        //This pwms are actually obtained through getOutputs() yarp calls, so they are
        //"joint" PWMs that need to be decoupled
        if( this->motor_quantites_estimation_enabled )
        {
            toEigen(estimates.lastPwmBuffer)
                = this->joint_to_motor_torque_coupling*toEigen(estimates.lastPwm);
            estimates.lastPwm = estimates.lastPwmBuffer;
        }

<<<<<<< HEAD
        // Compute world to base position, if the estimate was added
        if( this->estimateBasePosAndVel )
        {
            computeBasePosition(estimates.lastQ.data());
            computeBaseVelocity(estimates.lastQ.data(),estimates.lastDq.data());
        }

=======

        // Compute world to base
        computeBasePosition(estimates.lastQ.data());
        computeBaseVelocity(estimates.lastQ.data(),estimates.lastDq.data());
//         new (&dqjVect) Eigen::Map<Eigen::VectorXd>(estimates.lastDq.data(),dof);
>>>>>>> 24dfd127

    }
    mutex.post();

    return;
}

/*
bool yarpWholeBodyEstimator::openEEWrenchPorts(const wbi::ID & local_id)
{
    std::string wbd_module_name = "wholeBodyDynamicsTree";
    std::string part, remotePort;
    part = getPartName(local_id);
    if( part == "")
    {
        std::cerr << "yarpWholeBodyEstimator::openEEWrenchPorts: local_id not found " << std::endl;
    }
    remotePort = "/" + wbd_module_name + "/" + part + "/" + "cartesianEndEffectorWrench:o";
    stringstream localPort;
    localPort << "/" << "yarpWholeBodyEstimator" << "/eeWrench" << local_id.bodyPart << "_" << local_id.index << ":i";
    portsEEWrenches[local_id] = new BufferedPort<Vector>();
    if(!portsEEWrenches[local_id]->open(localPort.str().c_str())) {
        // open local input port
        std::cerr << " yarpWholeBodyEstimator::openEEWrenchPorts: Open of localPort " << localPort << " failed " << std::endl;
        //YARP_ASSERT(false);
        ee_wrenches_enabled = false;
        return false;
    }
    if(!Network::exists(remotePort.c_str())) {            // check remote output port exists
        std::cerr << "yarpWholeBodyEstimator::openEEWrenchPorts:  " << remotePort << " does not exist " << std::endl;
        //YARP_ASSERT(false);
        ee_wrenches_enabled = false;
        return false;
    }
    if(!Network::connect(remotePort.c_str(), localPort.str().c_str(), "udp")) {  // connect remote to local port
        std::cerr << "yarpWholeBodyEstimator::openEEWrenchPorts:  could not connect " << remotePort << " to " << localPort << std::endl;
        //YARP_ASSERT(false);
        ee_wrenches_enabled = false;
        return false;
    }

    //allocate lastRead variables
    lastEEWrenches[local_id].resize(6,0.0);
    ee_wrenches_enabled = true;

    return true;
}

void yarpWholeBodyEstimator::readEEWrenches(const wbi::ID & local_id, yarp::sig::Vector & vec)
{
    vec.resize(6);
    vec.zero();
    if( ee_wrenches_enabled )
    {
        yarp::sig::Vector*res = portsEEWrenches[local_id]->read();
        if( res )
        {
            lastEEWrenches[local_id].setSubvector(0,H_world_base.submatrix(0,2,0,2)*(*res).subVector(0,2));
            lastEEWrenches[local_id].setSubvector(3,H_world_base.submatrix(0,2,0,2)*(*res).subVector(3,5));
        }
        vec = lastEEWrenches[local_id];
    }
}

void yarpWholeBodyEstimator::closeEEWrenchPorts(const wbi::ID & local_id)
{
    if( ee_wrenches_enabled )
    {
        portsEEWrenches[local_id]->close();
        delete portsEEWrenches[local_id];
    }
}*/

void yarpWholeBodyEstimator::threadRelease()
{
    //this causes a memory access violation (to investigate)
    if(dqFilt!=0)    { delete dqFilt;  dqFilt=0; }
    if(d2qFilt!=0)   { delete d2qFilt; d2qFilt=0; }
    if(dTauJFilt!=0) { delete dTauJFilt; dTauJFilt=0; }
    if(dTauMFilt!=0) { delete dTauMFilt; dTauMFilt=0; }     // motor torque derivative filter
    if(tauJFilt!=0)  { delete tauJFilt; tauJFilt=0; }  ///< low pass filter for joint torque
    if(tauMFilt!=0)  { delete tauMFilt; tauMFilt=0; }  ///< low pass filter for motor torque
    if(pwmFilt!=0)   { delete pwmFilt; pwmFilt=0;   }

    /*
    if( ee_wrenches_enabled )
    {
        closeExternalWrenchPorts(right_gripper_local_id);
    }*/

    return;
}

void yarpWholeBodyEstimator::lockAndResizeAll(int n)
{
    mutex.wait();
    resizeAll(n);
    mutex.post();
}

void yarpWholeBodyEstimator::resizeAll(int n)
{
    q.resize(n);
    qStamps.resize(n);
    tauJ.resize(n);
    tauJStamps.resize(n);
    pwm.resize(n);
    pwmStamps.resize(n);
    estimates.lastQ.resize(n);
    estimates.lastDq.resize(n);
    estimates.lastD2q.resize(n);
    estimates.lastTauJ.resize(n);
    estimates.lastTauM.resize(n);
    estimates.lastDtauJ.resize(n);
    estimates.lastDtauM.resize(n);
    estimates.lastPwm.resize(n);
    estimates.lastPwmBuffer.resize(n);
    estimates.lastBasePos.resize(12);
    estimates.lastBaseVel.resize(6);
    estimates.lastBaseAccl.resize(6);
}

bool yarpWholeBodyEstimator::lockAndCopyVector(const Vector &src, double *dest)
{
    if(dest==0)
    {
        printf("[ERR] yarpWholeBodyEstimator::lockAndCopyVector called with NULL dest");
        return false;
    }
    mutex.wait();
    memcpy(dest, src.data(), sizeof(double)*src.size());
    mutex.post();
    return true;
}

bool yarpWholeBodyEstimator::lockAndCopyVectorElement(int index, const Vector &src, double *dest)
{
    mutex.wait();
    dest[0] = src[index];
    mutex.post();
    return true;
}

bool yarpWholeBodyEstimator::lockAndSetEstimationParameter(const EstimateType et, const EstimationParameter ep, const void *value)
{
    bool res = false;
    mutex.wait();
    switch(et)
    {
    case ESTIMATE_JOINT_VEL:
    case ESTIMATE_MOTOR_VEL:
        if(ep==ESTIMATION_PARAM_ADAPTIVE_WINDOW_MAX_SIZE)
            res = setVelFiltParams(((int*)value)[0], dqFiltTh);
        else if(ep==ESTIMATION_PARAM_ADAPTIVE_WINDOW_THRESHOLD)
            res = setVelFiltParams(dqFiltWL, ((double*)value)[0]);
        break;

    case ESTIMATE_JOINT_ACC:
    case ESTIMATE_MOTOR_ACC:
        if(ep==ESTIMATION_PARAM_ADAPTIVE_WINDOW_MAX_SIZE)
            res = setAccFiltParams(((int*)value)[0], d2qFiltTh);
        else if(ep==ESTIMATION_PARAM_ADAPTIVE_WINDOW_THRESHOLD)
            res = setAccFiltParams(d2qFiltWL, ((double*)value)[0]);
        break;

    case ESTIMATE_JOINT_TORQUE:
        if(ep==ESTIMATION_PARAM_LOW_PASS_FILTER_CUT_FREQ)
            res = setTauJCutFrequency(((double*)value)[0]);
        break;

    case ESTIMATE_JOINT_TORQUE_DERIVATIVE:
        if(ep==ESTIMATION_PARAM_ADAPTIVE_WINDOW_MAX_SIZE)
            res = setDtauJFiltParams(((int*)value)[0], dTauJFiltTh);
        else if(ep==ESTIMATION_PARAM_ADAPTIVE_WINDOW_THRESHOLD)
            res = setDtauJFiltParams(dTauJFiltWL, ((double*)value)[0]);
        break;

    case ESTIMATE_MOTOR_TORQUE:
        if(ep==ESTIMATION_PARAM_LOW_PASS_FILTER_CUT_FREQ)
            res = setTauMCutFrequency(((double*)value)[0]);
        break;

    case ESTIMATE_MOTOR_TORQUE_DERIVATIVE:
        if(ep==ESTIMATION_PARAM_ADAPTIVE_WINDOW_MAX_SIZE)
            res = setDtauMFiltParams(((int*)value)[0], dTauMFiltTh);
        else if(ep==ESTIMATION_PARAM_ADAPTIVE_WINDOW_THRESHOLD)
            res = setDtauMFiltParams(dTauMFiltWL, ((double*)value)[0]);
        break;

    case ESTIMATE_MOTOR_PWM:
        if(ep==ESTIMATION_PARAM_LOW_PASS_FILTER_CUT_FREQ)
            res = setPwmCutFrequency(((double*)value)[0]);
        break;

    //case ESTIMATE_IMU:
    case ESTIMATE_FORCE_TORQUE_SENSOR:
    case ESTIMATE_JOINT_POS:
    case ESTIMATE_MOTOR_POS:
    default: break;
    }
    mutex.post();
    return res;
}

bool yarpWholeBodyEstimator::setVelFiltParams(int windowLength, double threshold)
{
    if(windowLength<1 || threshold<=0.0)
        return false;
    dqFiltWL = windowLength;
    dqFiltTh = threshold;
    if(dqFilt!=NULL)
    {
        AWPolyList list = dqFilt->getList();
        dqFilt = new AWLinEstimator(dqFiltWL, dqFiltTh);
        for(AWPolyList::iterator it=list.begin(); it!=list.end(); it++)
            dqFilt->feedData(*it);
    }
    return true;
}

bool yarpWholeBodyEstimator::setAccFiltParams(int windowLength, double threshold)
{
    if(windowLength<1 || threshold<=0.0)
        return false;
    d2qFiltWL = windowLength;
    d2qFiltTh = threshold;
    if(d2qFilt!=NULL)
    {
        AWPolyList list = d2qFilt->getList();
        d2qFilt = new AWQuadEstimator(d2qFiltWL, d2qFiltTh);
        for(AWPolyList::iterator it=list.begin(); it!=list.end(); it++)
            d2qFilt->feedData(*it);
    }
    return true;
}

bool yarpWholeBodyEstimator::setDtauJFiltParams(int windowLength, double threshold)
{
    if(windowLength<1 || threshold<=0.0)
        return false;
    dTauJFiltWL = windowLength;
    dTauJFiltTh = threshold;
    if(dTauJFilt!=NULL)
    {
        AWPolyList list = dTauJFilt->getList();
        dTauJFilt = new AWLinEstimator(windowLength, threshold);
        for(AWPolyList::iterator it=list.begin(); it!=list.end(); it++)
            dTauJFilt->feedData(*it);
    }
    return true;
}

bool yarpWholeBodyEstimator::setDtauMFiltParams(int windowLength, double threshold)
{
    if(windowLength<1 || threshold<=0.0)
        return false;
    dTauMFiltWL = windowLength;
    dTauMFiltTh = threshold;
    if(dTauMFilt!=NULL)
    {
        AWPolyList list = dTauMFilt->getList();
        dTauMFilt = new AWLinEstimator(windowLength, threshold);
        for(AWPolyList::iterator it=list.begin(); it!=list.end(); it++)
            dTauMFilt->feedData(*it);
    }
    return true;
}

bool yarpWholeBodyEstimator::setTauJCutFrequency(double fc)
{
    return tauJFilt->setCutFrequency(fc);
}

bool yarpWholeBodyEstimator::setTauMCutFrequency(double fc)
{
    return tauMFilt->setCutFrequency(fc);
}

bool yarpWholeBodyEstimator::setPwmCutFrequency(double fc)
{
    return pwmFilt->setCutFrequency(fc);
}
bool yarpWholeBodyEstimator::setWorldBaseLinkName(std::string linkName)
{
  if(wholeBodyModel!=NULL)
  {
    yInfo()<<"Reference link set as world was "<<robot_reference_frame_link;
    wholeBodyModel->getFrameList().idToIndex(linkName.c_str(),robot_reference_frame_link);
    yInfo()<<", now it is set to "<<robot_reference_frame_link<<"\n\n\n";
    return(true);
  }
  else
    return(false);

}



bool yarpWholeBodyEstimator::computeBasePosition(double *q_temp)
{
  if(wholeBodyModel!=NULL)
  {
      wholeBodyModel->computeH(q_temp,wbi::Frame::identity(),robot_reference_frame_link, rootLink_H_ReferenceLink);
      rootLink_H_ReferenceLink.setToInverse().get4x4Matrix (H_w2b.data());
      referenceLink_H_rootLink.set4x4Matrix (H_w2b.data());
      world_H_rootLink = world_H_reference*referenceLink_H_rootLink ;

      int ctr;
      for (ctr=0;ctr<3;ctr++)
      {
        estimates.lastBasePos(ctr) = world_H_rootLink.p[ctr];
      }
      for (ctr=0;ctr<9;ctr++)
      {
        estimates.lastBasePos(3+ctr) = world_H_rootLink.R.data[ctr];
      }
      return(true);
  }
  else
        return(false);
}
bool yarpWholeBodyEstimator::computeBaseVelocity(double* qj,double* dqj)
{

  if(wholeBodyModel!=NULL)
  {
    int dof = estimates.lastQ.size();
//     new (&dqjVect) Eigen::Map<Eigen::VectorXd>(dqj,dof);

//     Eigen::Map<Eigen::VectorXd> dqjVect(dqj,dof);
//     Eigen::Matrix<double,6,Eigen::Dynamic,Eigen::RowMajor> complete_jacobian(6,dof+6);
//     Eigen::Matrix<double,6,Eigen::Dynamic,Eigen::RowMajor> joint_jacobian(6,dof);
//     Eigen::Matrix<double,6,Eigen::Dynamic,Eigen::RowMajor> tempMatForComputation(6,dof);
//     Eigen::VectorXd dvbVect(6);
//     new (&rotationalVelocityWrapper) Eigen::Map<Eigen::VectorXd>(estimates.lastBaseVel.data(), estimates.lastBaseVel.size());

    dvbVect.setZero();
    complete_jacobian.setZero();
    joint_jacobian.setZero();
    floatingBase_jacobian.setZero();
    tempMatForComputation.setZero();

    wholeBodyModel->computeJacobian(qj,world_H_rootLink,robot_reference_frame_link,complete_jacobian.data());
    floatingBase_jacobian = complete_jacobian.leftCols(6);
    joint_jacobian = complete_jacobian.rightCols(dof);

    tempMatForComputation = (floatingBase_jacobian.inverse()*joint_jacobian);
    tempMatForComputation*=-1.0;

    dvbVect =tempMatForComputation*dqjVect;
    rotationalVelocityWrapper = dvbVect;

    return(true);
  }
  else
    return(false);
}

<|MERGE_RESOLUTION|>--- conflicted
+++ resolved
@@ -936,21 +936,12 @@
             estimates.lastPwm = estimates.lastPwmBuffer;
         }
 
-<<<<<<< HEAD
         // Compute world to base position, if the estimate was added
         if( this->estimateBasePosAndVel )
         {
             computeBasePosition(estimates.lastQ.data());
             computeBaseVelocity(estimates.lastQ.data(),estimates.lastDq.data());
         }
-
-=======
-
-        // Compute world to base
-        computeBasePosition(estimates.lastQ.data());
-        computeBaseVelocity(estimates.lastQ.data(),estimates.lastDq.data());
-//         new (&dqjVect) Eigen::Map<Eigen::VectorXd>(estimates.lastDq.data(),dof);
->>>>>>> 24dfd127
 
     }
     mutex.post();
